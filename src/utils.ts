import {
	encodeBase64ToJson,
	encodeBase64toUint8,
	encodeJsonToBase64,
	encodeUint8toBase64Url
} from './base64.js';
import {
	DeprecatedToken,
	Keys,
	Proof,
	SerializedDLEQ,
	Token,
	TokenV4Template,
	V4DLEQTemplate,
	V4InnerToken,
	V4ProofTemplate
} from './model/types/index.js';
import { TOKEN_PREFIX, TOKEN_VERSION } from './utils/Constants.js';
import { bytesToHex, hexToBytes } from '@noble/curves/abstract/utils';
import { sha256 } from '@noble/hashes/sha256';
import { decodeCBOR, encodeCBOR } from './cbor.js';
import { PaymentRequest } from './model/PaymentRequest.js';

/**
 * Splits the amount into denominations of the provided @param keyset
 * @param value amount to split
 * @param keyset keys to look up split amounts
 * @param split? optional custom split amounts
 * @param order? optional order for split amounts (default: "asc")
 * @returns Array of split amounts
 * @throws Error if @param split amount is greater than @param value amount
 */
export function splitAmount(
	value: number,
	keyset: Keys,
	split?: Array<number>,
	order?: 'desc' | 'asc'
): Array<number> {
	if (split) {
		if (split.reduce((a: number, b: number) => a + b, 0) > value) {
			throw new Error(
				`Split is greater than total amount: ${split.reduce(
					(a: number, b: number) => a + b,
					0
				)} > ${value}`
			);
		}
		split.forEach((amt: number) => {
			if (!hasCorrespondingKey(amt, keyset)) {
				throw new Error('Provided amount preferences do not match the amounts of the mint keyset.');
			}
		});
		value =
			value -
			split.reduce((curr: number, acc: number) => {
				return curr + acc;
			}, 0);
	} else {
		split = [];
	}
	const sortedKeyAmounts = getKeysetAmounts(keyset);
	sortedKeyAmounts.forEach((amt: number) => {
		const q = Math.floor(value / amt);
		for (let i = 0; i < q; ++i) split?.push(amt);
		value %= amt;
	});
	return split.sort((a, b) => (order === 'desc' ? b - a : a - b));
}

/**
 * Creates a list of amounts to keep based on the proofs we have and the proofs we want to reach.
 * @param proofsWeHave complete set of proofs stored (from current mint)
 * @param amountToKeep amount to keep
 * @param keys keys of current keyset
 * @param targetCount the target number of proofs to reach
 * @returns an array of amounts to keep
 */
export function getKeepAmounts(
	proofsWeHave: Array<Proof>,
	amountToKeep: number,
	keys: Keys,
	targetCount: number
): Array<number> {
	// determines amounts we need to reach the targetCount for each amount based on the amounts of the proofs we have
	// it tries to select amounts so that the proofs we have and the proofs we want reach the targetCount
	const amountsWeWant: Array<number> = [];
	const amountsWeHave = proofsWeHave.map((p: Proof) => p.amount);
	const sortedKeyAmounts = getKeysetAmounts(keys, 'asc');
	sortedKeyAmounts.forEach((amt) => {
		const countWeHave = amountsWeHave.filter((a) => a === amt).length;
		const countWeWant = Math.max(targetCount - countWeHave, 0);
		for (let i = 0; i < countWeWant; ++i) {
			if (amountsWeWant.reduce((a, b) => a + b, 0) + amt > amountToKeep) {
				break;
			}
			amountsWeWant.push(amt);
		}
	});
	// use splitAmount to fill the rest between the sum of amountsWeHave and amountToKeep
	const amountDiff = amountToKeep - amountsWeWant.reduce((a, b) => a + b, 0);
	if (amountDiff) {
		const remainingAmounts = splitAmount(amountDiff, keys);
		remainingAmounts.forEach((amt: number) => {
			amountsWeWant.push(amt);
		});
	}
	const sortedAmountsWeWant = amountsWeWant.sort((a, b) => a - b);
	return sortedAmountsWeWant;
}
/**
 * returns the amounts in the keyset sorted by the order specified
 * @param keyset to search in
 * @param order order to sort the amounts in
 * @returns the amounts in the keyset sorted by the order specified
 */
export function getKeysetAmounts(keyset: Keys, order: 'asc' | 'desc' = 'desc'): Array<number> {
	if (order == 'desc') {
		return Object.keys(keyset)
			.map((k: string) => parseInt(k))
			.sort((a: number, b: number) => b - a);
	}
	return Object.keys(keyset)
		.map((k: string) => parseInt(k))
		.sort((a: number, b: number) => a - b);
}

/**
 * Checks if the provided amount is in the keyset.
 * @param amount amount to check
 * @param keyset to search in
 * @returns true if the amount is in the keyset, false otherwise
 */
export function hasCorrespondingKey(amount: number, keyset: Keys): boolean {
	return amount in keyset;
}

/**
 * Converts a bytes array to a number.
 * @param bytes to convert to number
 * @returns  number
 */
export function bytesToNumber(bytes: Uint8Array): bigint {
	return hexToNumber(bytesToHex(bytes));
}

/**
 * Converts a hex string to a number.
 * @param hex to convert to number
 * @returns number
 */
export function hexToNumber(hex: string): bigint {
	return BigInt(`0x${hex}`);
}

function isValidHex(str: string) {
	return /^[a-f0-9]*$/i.test(str);
}

/**
 * Checks wether a proof or a list of proofs contains a non-hex id
 * @param p Proof or list of proofs
 * @returns boolean
 */
export function hasNonHexId(p: Proof | Array<Proof>) {
	if (Array.isArray(p)) {
		return p.some((proof) => !isValidHex(proof.id));
	}
	return isValidHex(p.id);
}

//used for json serialization
export function bigIntStringify<T>(_key: unknown, value: T) {
	return typeof value === 'bigint' ? value.toString() : value;
}

/**
 * Helper function to encode a v3 cashu token
 * @param token to encode
 * @returns encoded token
 */
export function getEncodedTokenV3(token: Token): string {
	const v3TokenObj: DeprecatedToken = { token: [{ mint: token.mint, proofs: token.proofs }] };
	if (token.unit) {
		v3TokenObj.unit = token.unit;
	}
	if (token.memo) {
		v3TokenObj.memo = token.memo;
	}
	return TOKEN_PREFIX + TOKEN_VERSION + encodeJsonToBase64(v3TokenObj);
}

/**
 * Helper function to encode a cashu token (defaults to v4 if keyset id allows it)
 * @param token
 * @param [opts]
 */
export function getEncodedToken(token: Token, opts?: { version: 3 | 4 }): string {
	const nonHex = hasNonHexId(token.proofs);
	if (nonHex || opts?.version === 3) {
		if (opts?.version === 4) {
			throw new Error('can not encode to v4 token if proofs contain non-hex keyset id');
		}
		return getEncodedTokenV3(token);
	}
	return getEncodedTokenV4(token);
}

export function getEncodedTokenV4(token: Token): string {
<<<<<<< HEAD
	// Make sure each DLEQ has its blinding factor
	token.proofs.forEach((p) => {
		if (p.dleq && p.dleq.r == undefined) {
			throw new Error('Missing blinding factor in included DLEQ proof');
		}
	});
=======
	const nonHex = hasNonHexId(token.proofs);
	if (nonHex) {
		throw new Error('can not encode to v4 token if proofs contain non-hex keyset id');
	}
>>>>>>> 641609e0
	const idMap: { [id: string]: Array<Proof> } = {};
	const mint = token.mint;
	for (let i = 0; i < token.proofs.length; i++) {
		const proof = token.proofs[i];
		if (idMap[proof.id]) {
			idMap[proof.id].push(proof);
		} else {
			idMap[proof.id] = [proof];
		}
	}
	const tokenTemplate: TokenV4Template = {
		m: mint,
		u: token.unit || 'sat',
		t: Object.keys(idMap).map(
			(id: string): V4InnerToken => ({
				i: hexToBytes(id),
				p: idMap[id].map(
					(p: Proof): V4ProofTemplate => ({
						a: p.amount,
						s: p.secret,
						c: hexToBytes(p.C),
						d:
							p.dleq == undefined
								? undefined
								: ({
										e: hexToBytes(p.dleq.e),
										s: hexToBytes(p.dleq.s),
										r: hexToBytes(p.dleq.r ?? '00')
								  } as V4DLEQTemplate)
					})
				)
			})
		)
	} as TokenV4Template;

	if (token.memo) {
		tokenTemplate.d = token.memo;
	}

	const encodedData = encodeCBOR(tokenTemplate);
	const prefix = 'cashu';
	const version = 'B';
	const base64Data = encodeUint8toBase64Url(encodedData);
	return prefix + version + base64Data;
}

/**
 * Helper function to decode cashu tokens into object
 * @param token an encoded cashu token (cashuAey...)
 * @returns cashu token object
 */
export function getDecodedToken(token: string) {
	// remove prefixes
	const uriPrefixes = ['web+cashu://', 'cashu://', 'cashu:', 'cashu'];
	uriPrefixes.forEach((prefix: string) => {
		if (!token.startsWith(prefix)) {
			return;
		}
		token = token.slice(prefix.length);
	});
	return handleTokens(token);
}

/**
 * Helper function to decode different versions of cashu tokens into an object
 * @param token an encoded cashu token (cashuAey...)
 * @returns cashu Token object
 */
export function handleTokens(token: string): Token {
	const version = token.slice(0, 1);
	const encodedToken = token.slice(1);
	if (version === 'A') {
		const parsedV3Token = encodeBase64ToJson<DeprecatedToken>(encodedToken);
		if (parsedV3Token.token.length > 1) {
			throw new Error('Multi entry token are not supported');
		}
		const entry = parsedV3Token.token[0];
		const tokenObj: Token = {
			mint: entry.mint,
			proofs: entry.proofs,
			unit: parsedV3Token.unit || 'sat'
		};
		if (parsedV3Token.memo) {
			tokenObj.memo = parsedV3Token.memo;
		}
		return tokenObj;
	} else if (version === 'B') {
		const uInt8Token = encodeBase64toUint8(encodedToken);
		const tokenData = decodeCBOR(uInt8Token) as TokenV4Template;
		const proofs: Array<Proof> = [];
		tokenData.t.forEach((t) =>
			t.p.forEach((p) => {
				proofs.push({
					secret: p.s,
					C: bytesToHex(p.c),
					amount: p.a,
					id: bytesToHex(t.i),
					dleq:
						p.d == undefined
							? undefined
							: ({
									e: bytesToHex(p.d.e),
									s: bytesToHex(p.d.s),
									r: bytesToHex(p.d.r)
							  } as SerializedDLEQ)
				});
			})
		);
		const decodedToken: Token = { mint: tokenData.m, proofs, unit: tokenData.u || 'sat' };
		if (tokenData.d) {
			decodedToken.memo = tokenData.d;
		}
		return decodedToken;
	}
	throw new Error('Token version is not supported');
}
/**
 * Returns the keyset id of a set of keys
 * @param keys keys object to derive keyset id from
 * @returns
 */
export function deriveKeysetId(keys: Keys) {
	const pubkeysConcat = Object.entries(keys)
		.sort((a: [string, string], b: [string, string]) => +a[0] - +b[0])
		.map(([, pubKey]: [unknown, string]) => hexToBytes(pubKey))
		.reduce((prev: Uint8Array, curr: Uint8Array) => mergeUInt8Arrays(prev, curr), new Uint8Array());
	const hash = sha256(pubkeysConcat);
	const hashHex = Buffer.from(hash).toString('hex').slice(0, 14);
	return '00' + hashHex;
}

export function mergeUInt8Arrays(a1: Uint8Array, a2: Uint8Array): Uint8Array {
	// sum of individual array lengths
	const mergedArray = new Uint8Array(a1.length + a2.length);
	mergedArray.set(a1);
	mergedArray.set(a2, a1.length);
	return mergedArray;
}

export function sortProofsById(proofs: Array<Proof>) {
	return proofs.sort((a: Proof, b: Proof) => a.id.localeCompare(b.id));
}

export function isObj(v: unknown): v is object {
	return typeof v === 'object';
}

export function checkResponse(data: { error?: string; detail?: string }) {
	if (!isObj(data)) return;
	if ('error' in data && data.error) {
		throw new Error(data.error);
	}
	if ('detail' in data && data.detail) {
		throw new Error(data.detail);
	}
}

export function joinUrls(...parts: Array<string>): string {
	return parts.map((part: string) => part.replace(/(^\/+|\/+$)/g, '')).join('/');
}

export function sanitizeUrl(url: string): string {
	return url.replace(/\/$/, '');
}

export function sumProofs(proofs: Array<Proof>) {
	return proofs.reduce((acc: number, proof: Proof) => acc + proof.amount, 0);
}

export function decodePaymentRequest(paymentRequest: string) {
	return PaymentRequest.fromEncodedRequest(paymentRequest);
}<|MERGE_RESOLUTION|>--- conflicted
+++ resolved
@@ -206,19 +206,16 @@
 }
 
 export function getEncodedTokenV4(token: Token): string {
-<<<<<<< HEAD
 	// Make sure each DLEQ has its blinding factor
 	token.proofs.forEach((p) => {
 		if (p.dleq && p.dleq.r == undefined) {
 			throw new Error('Missing blinding factor in included DLEQ proof');
 		}
 	});
-=======
 	const nonHex = hasNonHexId(token.proofs);
 	if (nonHex) {
 		throw new Error('can not encode to v4 token if proofs contain non-hex keyset id');
 	}
->>>>>>> 641609e0
 	const idMap: { [id: string]: Array<Proof> } = {};
 	const mint = token.mint;
 	for (let i = 0; i < token.proofs.length; i++) {
