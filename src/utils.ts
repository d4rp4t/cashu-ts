<<<<<<< HEAD
import { Buffer } from 'buffer';
import { verifyDLEQProof_reblind } from './crypto/client/NUT12.js';
import { type DLEQ, pointFromHex } from './crypto/common/index.js';
=======
import { verifyDLEQProof_reblind } from './crypto/client/NUT12';
import { DLEQ, pointFromHex } from './crypto/common/index';
>>>>>>> 52ba66e7
import { bytesToHex, hexToBytes } from '@noble/curves/abstract/utils';
import { sha256 } from '@noble/hashes/sha256';
import {
	encodeBase64ToJson,
	encodeBase64toUint8,
	encodeJsonToBase64,
<<<<<<< HEAD
	encodeUint8toBase64Url,
} from './base64.js';
import { decodeCBOR, encodeCBOR } from './cbor.js';
import { PaymentRequest } from './model/PaymentRequest.js';
import {
	type DeprecatedToken,
	type Keys,
	type MintKeys,
	type Proof,
	type SerializedDLEQ,
	type Token,
	type TokenV4Template,
	type V4DLEQTemplate,
	type V4InnerToken,
	type V4ProofTemplate,
} from './model/types/index.js';
import { TOKEN_PREFIX, TOKEN_VERSION } from './utils/Constants.js';
=======
	encodeUint8toBase64Url
} from './base64';
import { decodeCBOR, encodeCBOR } from './cbor';
import { PaymentRequest } from './model/PaymentRequest';
import {
	DeprecatedToken,
	Keys,
	MintKeys,
	Proof,
	SerializedDLEQ,
	Token,
	TokenV4Template,
	V4DLEQTemplate,
	V4InnerToken,
	V4ProofTemplate
} from './model/types/index';
import { TOKEN_PREFIX, TOKEN_VERSION } from './utils/Constants';
>>>>>>> 52ba66e7

/**
 * Splits the amount into denominations of the provided @param keyset.
 *
 * @param value Amount to split.
 * @param keyset Keys to look up split amounts.
 * @param split? Optional custom split amounts.
 * @param order? Optional order for split amounts (default: "asc")
 * @returns Array of split amounts.
 * @throws Error if @param split amount is greater than @param value amount.
 */
export function splitAmount(
	value: number,
	keyset: Keys,
	split?: number[],
	order?: 'desc' | 'asc',
): number[] {
	if (split) {
		const totalSplitAmount = sumArray(split);
		if (totalSplitAmount > value) {
			throw new Error(`Split is greater than total amount: ${totalSplitAmount} > ${value}`);
		}
		if (split.some((amt) => !hasCorrespondingKey(amt, keyset))) {
			throw new Error('Provided amount preferences do not match the amounts of the mint keyset.');
		}
		value = value - sumArray(split);
	} else {
		split = [];
	}
	const sortedKeyAmounts = getKeysetAmounts(keyset, 'desc');
	sortedKeyAmounts.forEach((amt: number) => {
		const q = Math.floor(value / amt);
		for (let i = 0; i < q; ++i) split?.push(amt);
		value %= amt;
	});
	return split.sort((a, b) => (order === 'desc' ? b - a : a - b));
}

/**
 * Creates a list of amounts to keep based on the proofs we have and the proofs we want to reach.
 *
 * @param proofsWeHave Complete set of proofs stored (from current mint)
 * @param amountToKeep Amount to keep.
 * @param keys Keys of current keyset.
 * @param targetCount The target number of proofs to reach.
 * @returns An array of amounts to keep.
 */
export function getKeepAmounts(
	proofsWeHave: Proof[],
	amountToKeep: number,
	keys: Keys,
	targetCount: number,
): number[] {
	// determines amounts we need to reach the targetCount for each amount based on the amounts of the proofs we have
	// it tries to select amounts so that the proofs we have and the proofs we want reach the targetCount
	const amountsWeWant: number[] = [];
	const amountsWeHave = proofsWeHave.map((p: Proof) => p.amount);
	const sortedKeyAmounts = getKeysetAmounts(keys, 'asc');
	sortedKeyAmounts.forEach((amt) => {
		const countWeHave = amountsWeHave.filter((a) => a === amt).length;
		const countWeWant = Math.max(targetCount - countWeHave, 0);
		for (let i = 0; i < countWeWant; ++i) {
			if (amountsWeWant.reduce((a, b) => a + b, 0) + amt > amountToKeep) {
				break;
			}
			amountsWeWant.push(amt);
		}
	});
	// use splitAmount to fill the rest between the sum of amountsWeHave and amountToKeep
	const amountDiff = amountToKeep - amountsWeWant.reduce((a, b) => a + b, 0);
	if (amountDiff) {
		const remainingAmounts = splitAmount(amountDiff, keys);
		remainingAmounts.forEach((amt: number) => {
			amountsWeWant.push(amt);
		});
	}
	const sortedAmountsWeWant = amountsWeWant.sort((a, b) => a - b);
	return sortedAmountsWeWant;
}
/**
 * Returns the amounts in the keyset sorted by the order specified.
 *
 * @param keyset To search in.
 * @param order Order to sort the amounts in.
 * @returns The amounts in the keyset sorted by the order specified.
 */
export function getKeysetAmounts(keyset: Keys, order: 'asc' | 'desc' = 'desc'): number[] {
	if (order == 'desc') {
		return Object.keys(keyset)
			.map((k: string) => parseInt(k))
			.sort((a: number, b: number) => b - a);
	}
	return Object.keys(keyset)
		.map((k: string) => parseInt(k))
		.sort((a: number, b: number) => a - b);
}

/**
 * Checks if the provided amount is in the keyset.
 *
 * @param amount Amount to check.
 * @param keyset To search in.
 * @returns True if the amount is in the keyset, false otherwise.
 */
export function hasCorrespondingKey(amount: number, keyset: Keys): boolean {
	return amount in keyset;
}

/**
 * Converts a bytes array to a number.
 *
 * @param bytes To convert to number.
 * @returns Number.
 */
export function bytesToNumber(bytes: Uint8Array): bigint {
	return hexToNumber(bytesToHex(bytes));
}

/**
 * Converts a hex string to a number.
 *
 * @param hex To convert to number.
 * @returns Number.
 */
export function hexToNumber(hex: string): bigint {
	return BigInt(`0x${hex}`);
}

/**
 * Converts a number to a hex string of 64 characters.
 *
 * @param number (bigint) to conver to hex.
 * @returns Hex string start-padded to 64 characters.
 */
export function numberToHexPadded64(number: bigint): string {
	return number.toString(16).padStart(64, '0');
}

function isValidHex(str: string) {
	return /^[a-f0-9]*$/i.test(str);
}

/**
 * Checks wether a proof or a list of proofs contains a non-hex id.
 *
 * @param p Proof or list of proofs.
 * @returns Boolean.
 */
export function hasNonHexId(p: Proof | Proof[]) {
	if (Array.isArray(p)) {
		return p.some((proof) => !isValidHex(proof.id));
	}
	return isValidHex(p.id);
}

//used for json serialization
export function bigIntStringify<T>(_key: unknown, value: T) {
	return typeof value === 'bigint' ? value.toString() : value;
}

/**
 * Helper function to encode a v3 cashu token.
 *
 * @param token To encode.
 * @returns Encoded token.
 */
export function getEncodedTokenV3(token: Token, removeDleq?: boolean): string {
	if (removeDleq) {
		token.proofs = stripDleq(token.proofs);
	}
	const v3TokenObj: DeprecatedToken = { token: [{ mint: token.mint, proofs: token.proofs }] };
	if (token.unit) {
		v3TokenObj.unit = token.unit;
	}
	if (token.memo) {
		v3TokenObj.memo = token.memo;
	}
	return TOKEN_PREFIX + TOKEN_VERSION + encodeJsonToBase64(v3TokenObj);
}

/**
 * Helper function to encode a cashu token (defaults to v4 if keyset id allows it)
 *
 * @param token
 * @param [opts]
 */
export function getEncodedToken(
	token: Token,
	opts?: { version?: 3 | 4; removeDleq?: boolean },
): string {
	const nonHex = hasNonHexId(token.proofs);
	if (nonHex || opts?.version === 3) {
		if (opts?.version === 4) {
			throw new Error('can not encode to v4 token if proofs contain non-hex keyset id');
		}
		return getEncodedTokenV3(token, opts?.removeDleq);
	}
	return getEncodedTokenV4(token, opts?.removeDleq);
}

export function getEncodedTokenV4(token: Token, removeDleq?: boolean): string {
	if (removeDleq) {
		token.proofs = stripDleq(token.proofs);
	}
	// Make sure each DLEQ has its blinding factor
	token.proofs.forEach((p) => {
		if (p.dleq && p.dleq.r == undefined) {
			throw new Error('Missing blinding factor in included DLEQ proof');
		}
	});
	const nonHex = hasNonHexId(token.proofs);
	if (nonHex) {
		throw new Error('can not encode to v4 token if proofs contain non-hex keyset id');
	}

	const tokenTemplate = templateFromToken(token);

	const encodedData = encodeCBOR(tokenTemplate);
	const prefix = 'cashu';
	const version = 'B';
	const base64Data = encodeUint8toBase64Url(encodedData);
	return prefix + version + base64Data;
}

function templateFromToken(token: Token): TokenV4Template {
	const idMap: { [id: string]: Proof[] } = {};
	const mint = token.mint;
	for (let i = 0; i < token.proofs.length; i++) {
		const proof = token.proofs[i];
		if (idMap[proof.id]) {
			idMap[proof.id].push(proof);
		} else {
			idMap[proof.id] = [proof];
		}
	}
	const tokenTemplate: TokenV4Template = {
		m: mint,
		u: token.unit || 'sat',
		t: Object.keys(idMap).map(
			(id: string): V4InnerToken => ({
				i: hexToBytes(id),
				p: idMap[id].map(
					(p: Proof): V4ProofTemplate => ({
						a: p.amount,
						s: p.secret,
						c: hexToBytes(p.C),
						...(p.dleq && {
							d: {
								e: hexToBytes(p.dleq.e),
								s: hexToBytes(p.dleq.s),
								r: hexToBytes(p.dleq.r ?? '00'),
							} as V4DLEQTemplate,
						}),
						...(p.witness && {
							w: JSON.stringify(p.witness),
						}),
					}),
				),
			}),
		),
	} as TokenV4Template;
	if (token.memo) {
		tokenTemplate.d = token.memo;
	}
	return tokenTemplate;
}

function tokenFromTemplate(template: TokenV4Template): Token {
	const proofs: Proof[] = [];
	template.t.forEach((t) =>
		t.p.forEach((p) => {
			proofs.push({
				secret: p.s,
				C: bytesToHex(p.c),
				amount: p.a,
				id: bytesToHex(t.i),
				...(p.d && {
					dleq: {
						r: bytesToHex(p.d.r),
						s: bytesToHex(p.d.s),
						e: bytesToHex(p.d.e),
					} as SerializedDLEQ,
				}),
				...(p.w && {
					witness: p.w,
				}),
			});
		}),
	);
	const decodedToken: Token = { mint: template.m, proofs, unit: template.u || 'sat' };
	if (template.d) {
		decodedToken.memo = template.d;
	}
	return decodedToken;
}

/**
 * Helper function to decode cashu tokens into object.
 *
 * @param token An encoded cashu token (cashuAey...)
 * @returns Cashu token object.
 */
export function getDecodedToken(token: string) {
	// remove prefixes
	const uriPrefixes = ['web+cashu://', 'cashu://', 'cashu:', 'cashu'];
	uriPrefixes.forEach((prefix: string) => {
		if (!token.startsWith(prefix)) {
			return;
		}
		token = token.slice(prefix.length);
	});
	return handleTokens(token);
}

/**
 * Helper function to decode different versions of cashu tokens into an object.
 *
 * @param token An encoded cashu token (cashuAey...)
 * @returns Cashu Token object.
 */
export function handleTokens(token: string): Token {
	const version = token.slice(0, 1);
	const encodedToken = token.slice(1);
	if (version === 'A') {
		const parsedV3Token = encodeBase64ToJson<DeprecatedToken>(encodedToken);
		if (parsedV3Token.token.length > 1) {
			throw new Error('Multi entry token are not supported');
		}
		const entry = parsedV3Token.token[0];
		const tokenObj: Token = {
			mint: entry.mint,
			proofs: entry.proofs,
			unit: parsedV3Token.unit || 'sat',
		};
		if (parsedV3Token.memo) {
			tokenObj.memo = parsedV3Token.memo;
		}
		return tokenObj;
	} else if (version === 'B') {
		const uInt8Token = encodeBase64toUint8(encodedToken);
		const tokenData = decodeCBOR(uInt8Token) as TokenV4Template;
		const decodedToken = tokenFromTemplate(tokenData);
		return decodedToken;
	}
	throw new Error('Token version is not supported');
}
/**
 * Returns the keyset id of a set of keys.
 *
 * @param keys Keys object to derive keyset id from.
 * @returns
 */
export function deriveKeysetId(keys: Keys) {
	const pubkeysConcat = Object.entries(keys)
		.sort((a: [string, string], b: [string, string]) => +a[0] - +b[0])
		.map(([, pubKey]: [unknown, string]) => hexToBytes(pubKey))
		.reduce((prev: Uint8Array, curr: Uint8Array) => mergeUInt8Arrays(prev, curr), new Uint8Array());
	const hash = sha256(pubkeysConcat);
	const hashHex = Buffer.from(hash).toString('hex').slice(0, 14);
	return '00' + hashHex;
}

export function mergeUInt8Arrays(a1: Uint8Array, a2: Uint8Array): Uint8Array {
	// sum of individual array lengths
	const mergedArray = new Uint8Array(a1.length + a2.length);
	mergedArray.set(a1);
	mergedArray.set(a2, a1.length);
	return mergedArray;
}

export function sortProofsById(proofs: Proof[]) {
	return proofs.sort((a: Proof, b: Proof) => a.id.localeCompare(b.id));
}

export function isObj(v: unknown): v is object {
	return typeof v === 'object';
}

export function checkResponse(data: { error?: string; detail?: string }) {
	if (!isObj(data)) return;
	if ('error' in data && data.error) {
		throw new Error(data.error);
	}
	if ('detail' in data && data.detail) {
		throw new Error(data.detail);
	}
}

export function joinUrls(...parts: string[]): string {
	return parts.map((part: string) => part.replace(/(^\/+|\/+$)/g, '')).join('/');
}

export function sanitizeUrl(url: string): string {
	return url.replace(/\/$/, '');
}

export function sumProofs(proofs: Proof[]) {
	return proofs.reduce((acc: number, proof: Proof) => acc + proof.amount, 0);
}

export function decodePaymentRequest(paymentRequest: string) {
	return PaymentRequest.fromEncodedRequest(paymentRequest);
}

export class MessageNode {
	private _value: string;
	private _next: MessageNode | null;

	public get value(): string {
		return this._value;
	}
	public set value(message: string) {
		this._value = message;
	}
	public get next(): MessageNode | null {
		return this._next;
	}
	public set next(node: MessageNode | null) {
		this._next = node;
	}

	constructor(message: string) {
		this._value = message;
		this._next = null;
	}
}

export class MessageQueue {
	private _first: MessageNode | null;
	private _last: MessageNode | null;

	public get first(): MessageNode | null {
		return this._first;
	}
	public set first(messageNode: MessageNode | null) {
		this._first = messageNode;
	}
	public get last(): MessageNode | null {
		return this._last;
	}
	public set last(messageNode: MessageNode | null) {
		this._last = messageNode;
	}
	private _size: number;
	public get size(): number {
		return this._size;
	}
	public set size(v: number) {
		this._size = v;
	}

	constructor() {
		this._first = null;
		this._last = null;
		this._size = 0;
	}
	enqueue(message: string): boolean {
		const newNode = new MessageNode(message);
		if (this._size === 0 || !this._last) {
			this._first = newNode;
			this._last = newNode;
		} else {
			this._last.next = newNode;
			this._last = newNode;
		}
		this._size++;
		return true;
	}
	dequeue(): string | null {
		if (this._size === 0 || !this._first) return null;

		const prev = this._first;
		this._first = prev.next;
		prev.next = null;

		this._size--;
		return prev.value;
	}
}
/**
 * Removes all traces of DLEQs from a list of proofs.
 *
 * @param proofs The list of proofs that dleq should be stripped from.
 */
export function stripDleq(proofs: Proof[]): Array<Omit<Proof, 'dleq'>> {
	return proofs.map((p) => {
		const newP = { ...p };
		delete newP['dleq'];
		return newP;
	});
}

/**
 * Checks that the proof has a valid DLEQ proof according to keyset `keys`
 *
 * @param proof The proof subject to verification.
 * @param keyset The Mint's keyset to be used for verification.
 * @returns True if verification succeeded, false otherwise.
 * @throws Error if @param proof does not match any key in @param keyset.
 */
export function hasValidDleq(proof: Proof, keyset: MintKeys): boolean {
	if (proof.dleq == undefined) {
		return false;
	}
	const dleq = {
		e: hexToBytes(proof.dleq.e),
		s: hexToBytes(proof.dleq.s),
		r: hexToNumber(proof.dleq.r ?? '00'),
	} as DLEQ;
	if (!hasCorrespondingKey(proof.amount, keyset.keys)) {
		throw new Error(`undefined key for amount ${proof.amount}`);
	}
	const key = keyset.keys[proof.amount];
	if (
		!verifyDLEQProof_reblind(
			new TextEncoder().encode(proof.secret),
			dleq,
			pointFromHex(proof.C),
			pointFromHex(key),
		)
	) {
		return false;
	}

	return true;
}

/**
 * Helper function to encode a cashu auth token authA.
 *
 * @param proof
 */
export function getEncodedAuthToken(proof: Proof): string {
	const token = {
		id: proof.id,
		secret: proof.secret,
		C: proof.C,
	};
	const base64Data = encodeJsonToBase64(token);
	const prefix = 'auth';
	const version = 'A';
	return prefix + version + base64Data;
}

function concatByteArrays(...arrays: Uint8Array[]): Uint8Array {
	const totalLength = arrays.reduce((a, c) => a + c.length, 0);
	const byteArray = new Uint8Array(totalLength);
	let pointer = 0;
	for (let i = 0; i < arrays.length; i++) {
		byteArray.set(arrays[i], pointer);
		pointer = pointer + arrays[i].length;
	}
	return byteArray;
}

export function getEncodedTokenBinary(token: Token): Uint8Array {
	const utf8Encoder = new TextEncoder();
	const template = templateFromToken(token);
	const binaryTemplate = encodeCBOR(template);
	const prefix = utf8Encoder.encode('craw');
	const version = utf8Encoder.encode('B');
	return concatByteArrays(prefix, version, binaryTemplate);
}

export function getDecodedTokenBinary(bytes: Uint8Array): Token {
	const utfDecoder = new TextDecoder();
	const prefix = utfDecoder.decode(bytes.slice(0, 4));
	const version = utfDecoder.decode(new Uint8Array([bytes[4]]));
	if (prefix !== 'craw' || version !== 'B') {
		throw new Error('not a valid binary token');
	}
	const binaryToken = bytes.slice(5);
	const decoded = decodeCBOR(binaryToken) as TokenV4Template;
	return tokenFromTemplate(decoded);
}

function sumArray(arr: number[]) {
	return arr.reduce((a, c) => a + c, 0);
}<|MERGE_RESOLUTION|>--- conflicted
+++ resolved
@@ -1,22 +1,16 @@
-<<<<<<< HEAD
 import { Buffer } from 'buffer';
-import { verifyDLEQProof_reblind } from './crypto/client/NUT12.js';
-import { type DLEQ, pointFromHex } from './crypto/common/index.js';
-=======
 import { verifyDLEQProof_reblind } from './crypto/client/NUT12';
-import { DLEQ, pointFromHex } from './crypto/common/index';
->>>>>>> 52ba66e7
+import { type DLEQ, pointFromHex } from './crypto/common/index';
 import { bytesToHex, hexToBytes } from '@noble/curves/abstract/utils';
 import { sha256 } from '@noble/hashes/sha256';
 import {
 	encodeBase64ToJson,
 	encodeBase64toUint8,
 	encodeJsonToBase64,
-<<<<<<< HEAD
 	encodeUint8toBase64Url,
-} from './base64.js';
-import { decodeCBOR, encodeCBOR } from './cbor.js';
-import { PaymentRequest } from './model/PaymentRequest.js';
+} from './base64';
+import { decodeCBOR, encodeCBOR } from './cbor';
+import { PaymentRequest } from './model/PaymentRequest';
 import {
 	type DeprecatedToken,
 	type Keys,
@@ -28,27 +22,8 @@
 	type V4DLEQTemplate,
 	type V4InnerToken,
 	type V4ProofTemplate,
-} from './model/types/index.js';
-import { TOKEN_PREFIX, TOKEN_VERSION } from './utils/Constants.js';
-=======
-	encodeUint8toBase64Url
-} from './base64';
-import { decodeCBOR, encodeCBOR } from './cbor';
-import { PaymentRequest } from './model/PaymentRequest';
-import {
-	DeprecatedToken,
-	Keys,
-	MintKeys,
-	Proof,
-	SerializedDLEQ,
-	Token,
-	TokenV4Template,
-	V4DLEQTemplate,
-	V4InnerToken,
-	V4ProofTemplate
 } from './model/types/index';
 import { TOKEN_PREFIX, TOKEN_VERSION } from './utils/Constants';
->>>>>>> 52ba66e7
 
 /**
  * Splits the amount into denominations of the provided @param keyset.
