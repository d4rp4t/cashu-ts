import {
	encodeBase64ToJson,
	encodeBase64toUint8,
	encodeJsonToBase64,
	encodeUint8toBase64Url
} from './base64.js';
import {
	DeprecatedToken,
	Keys,
	MintKeys,
	Proof,
<<<<<<< HEAD
	RawPaymentRequest,
	RawTransport,
	Token,
	TokenEntry,
=======
	SerializedDLEQ,
	Token,
>>>>>>> 4a7a76b9
	TokenV4Template,
	V4DLEQTemplate,
	V4InnerToken,
	V4ProofTemplate
} from './model/types/index.js';
import { TOKEN_PREFIX, TOKEN_VERSION } from './utils/Constants.js';
import { bytesToHex, hexToBytes } from '@noble/curves/abstract/utils';
import { sha256 } from '@noble/hashes/sha256';
import { decodeCBOR, encodeCBOR } from './cbor.js';
import { PaymentRequest } from './model/PaymentRequest.js';
<<<<<<< HEAD

function splitAmount(
	value: number,
	keyset: Keys,
	amountPreference?: Array<AmountPreference>,
	isDesc?: boolean
): Array<number> {
	const chunks: Array<number> = [];
	if (amountPreference) {
		chunks.push(...getPreference(value, keyset, amountPreference));
		value =
			value -
			chunks.reduce((curr: number, acc: number) => {
=======
import { DLEQ, pointFromHex } from '@cashu/crypto/modules/common';
import { verifyDLEQProof_reblind } from '@cashu/crypto/modules/client/NUT12';

/**
 * Splits the amount into denominations of the provided @param keyset
 * @param value amount to split
 * @param keyset keys to look up split amounts
 * @param split? optional custom split amounts
 * @param order? optional order for split amounts (default: "asc")
 * @returns Array of split amounts
 * @throws Error if @param split amount is greater than @param value amount
 */
export function splitAmount(
	value: number,
	keyset: Keys,
	split?: Array<number>,
	order?: 'desc' | 'asc'
): Array<number> {
	if (split) {
		if (split.reduce((a: number, b: number) => a + b, 0) > value) {
			throw new Error(
				`Split is greater than total amount: ${split.reduce(
					(a: number, b: number) => a + b,
					0
				)} > ${value}`
			);
		}
		split.forEach((amt: number) => {
			if (!hasCorrespondingKey(amt, keyset)) {
				throw new Error('Provided amount preferences do not match the amounts of the mint keyset.');
			}
		});
		value =
			value -
			split.reduce((curr: number, acc: number) => {
>>>>>>> 4a7a76b9
				return curr + acc;
			}, 0);
	} else {
		split = [];
	}
<<<<<<< HEAD
	const sortedKeyAmounts: Array<number> = Object.keys(keyset)
		.map((k) => parseInt(k))
		.sort((a, b) => b - a);
	sortedKeyAmounts.forEach((amt) => {
		const q = Math.floor(value / amt);
		for (let i = 0; i < q; ++i) chunks.push(amt);
		value %= amt;
	});
	return chunks.sort((a, b) => (isDesc ? b - a : a - b));
}

/*
function isPowerOfTwo(number: number) {
	return number && !(number & (number - 1));
=======
	const sortedKeyAmounts = getKeysetAmounts(keyset);
	sortedKeyAmounts.forEach((amt: number) => {
		const q = Math.floor(value / amt);
		for (let i = 0; i < q; ++i) split?.push(amt);
		value %= amt;
	});
	return split.sort((a, b) => (order === 'desc' ? b - a : a - b));
>>>>>>> 4a7a76b9
}
*/

<<<<<<< HEAD
function hasCorrespondingKey(amount: number, keyset: Keys): boolean {
	return amount in keyset;
}

function getPreference(
	amount: number,
	keyset: Keys,
	preferredAmounts: Array<AmountPreference>
): Array<number> {
	const chunks: Array<number> = [];
	let accumulator = 0;
	preferredAmounts.forEach((pa: AmountPreference) => {
		if (!hasCorrespondingKey(pa.amount, keyset)) {
			throw new Error('Provided amount preferences do not match the amounts of the mint keyset.');
		}
		for (let i = 1; i <= pa.count; i++) {
			accumulator += pa.amount;
			if (accumulator > amount) {
				return;
=======
/**
 * Creates a list of amounts to keep based on the proofs we have and the proofs we want to reach.
 * @param proofsWeHave complete set of proofs stored (from current mint)
 * @param amountToKeep amount to keep
 * @param keys keys of current keyset
 * @param targetCount the target number of proofs to reach
 * @returns an array of amounts to keep
 */
export function getKeepAmounts(
	proofsWeHave: Array<Proof>,
	amountToKeep: number,
	keys: Keys,
	targetCount: number
): Array<number> {
	// determines amounts we need to reach the targetCount for each amount based on the amounts of the proofs we have
	// it tries to select amounts so that the proofs we have and the proofs we want reach the targetCount
	const amountsWeWant: Array<number> = [];
	const amountsWeHave = proofsWeHave.map((p: Proof) => p.amount);
	const sortedKeyAmounts = getKeysetAmounts(keys, 'asc');
	sortedKeyAmounts.forEach((amt) => {
		const countWeHave = amountsWeHave.filter((a) => a === amt).length;
		const countWeWant = Math.max(targetCount - countWeHave, 0);
		for (let i = 0; i < countWeWant; ++i) {
			if (amountsWeWant.reduce((a, b) => a + b, 0) + amt > amountToKeep) {
				break;
>>>>>>> 4a7a76b9
			}
			amountsWeWant.push(amt);
		}
	});
	// use splitAmount to fill the rest between the sum of amountsWeHave and amountToKeep
	const amountDiff = amountToKeep - amountsWeWant.reduce((a, b) => a + b, 0);
	if (amountDiff) {
		const remainingAmounts = splitAmount(amountDiff, keys);
		remainingAmounts.forEach((amt: number) => {
			amountsWeWant.push(amt);
		});
	}
	const sortedAmountsWeWant = amountsWeWant.sort((a, b) => a - b);
	return sortedAmountsWeWant;
}
/**
 * returns the amounts in the keyset sorted by the order specified
 * @param keyset to search in
 * @param order order to sort the amounts in
 * @returns the amounts in the keyset sorted by the order specified
 */
export function getKeysetAmounts(keyset: Keys, order: 'asc' | 'desc' = 'desc'): Array<number> {
	if (order == 'desc') {
		return Object.keys(keyset)
			.map((k: string) => parseInt(k))
			.sort((a: number, b: number) => b - a);
	}
	return Object.keys(keyset)
		.map((k: string) => parseInt(k))
		.sort((a: number, b: number) => a - b);
}

<<<<<<< HEAD
function getDefaultAmountPreference(amount: number, keyset: Keys): Array<AmountPreference> {
	const amounts = splitAmount(amount, keyset);
	return amounts.map((a: number) => {
		return { amount: a, count: 1 };
	});
=======
/**
 * Checks if the provided amount is in the keyset.
 * @param amount amount to check
 * @param keyset to search in
 * @returns true if the amount is in the keyset, false otherwise
 */
export function hasCorrespondingKey(amount: number, keyset: Keys): boolean {
	return amount in keyset;
>>>>>>> 4a7a76b9
}

/**
 * Converts a bytes array to a number.
 * @param bytes to convert to number
 * @returns  number
 */
export function bytesToNumber(bytes: Uint8Array): bigint {
	return hexToNumber(bytesToHex(bytes));
}

/**
 * Converts a hex string to a number.
 * @param hex to convert to number
 * @returns number
 */
export function hexToNumber(hex: string): bigint {
	return BigInt(`0x${hex}`);
}

/**
 * Converts a number to a hex string of 64 characters.
 * @param number (bigint) to conver to hex
 * @returns hex string start-padded to 64 characters
 */
export function numberToHexPadded64(number: bigint): string {
	return number.toString(16).padStart(64, '0');
}

function isValidHex(str: string) {
	return /^[a-f0-9]*$/i.test(str);
}

/**
 * Checks wether a proof or a list of proofs contains a non-hex id
 * @param p Proof or list of proofs
 * @returns boolean
 */
export function hasNonHexId(p: Proof | Array<Proof>) {
	if (Array.isArray(p)) {
		return p.some((proof) => !isValidHex(proof.id));
	}
	return isValidHex(p.id);
}

//used for json serialization
export function bigIntStringify<T>(_key: unknown, value: T) {
	return typeof value === 'bigint' ? value.toString() : value;
}

/**
 * Helper function to encode a v3 cashu token
 * @param token to encode
 * @returns encoded token
 */
export function getEncodedTokenV3(token: Token): string {
	const v3TokenObj: DeprecatedToken = { token: [{ mint: token.mint, proofs: token.proofs }] };
	if (token.unit) {
		v3TokenObj.unit = token.unit;
	}
	if (token.memo) {
		v3TokenObj.memo = token.memo;
	}
	return TOKEN_PREFIX + TOKEN_VERSION + encodeJsonToBase64(v3TokenObj);
}

/**
 * Helper function to encode a cashu token (defaults to v4 if keyset id allows it)
 * @param token
 * @param [opts]
 */
export function getEncodedToken(token: Token, opts?: { version: 3 | 4 }): string {
	const nonHex = hasNonHexId(token.proofs);
	if (nonHex || opts?.version === 3) {
		if (opts?.version === 4) {
			throw new Error('can not encode to v4 token if proofs contain non-hex keyset id');
		}
		return getEncodedTokenV3(token);
	}
	return getEncodedTokenV4(token);
}

export function getEncodedTokenV4(token: Token): string {
	// Make sure each DLEQ has its blinding factor
	token.proofs.forEach((p) => {
		if (p.dleq && p.dleq.r == undefined) {
			throw new Error('Missing blinding factor in included DLEQ proof');
		}
	});
	const nonHex = hasNonHexId(token.proofs);
	if (nonHex) {
		throw new Error('can not encode to v4 token if proofs contain non-hex keyset id');
	}
	const idMap: { [id: string]: Array<Proof> } = {};
	const mint = token.mint;
	for (let i = 0; i < token.proofs.length; i++) {
		const proof = token.proofs[i];
		if (idMap[proof.id]) {
			idMap[proof.id].push(proof);
		} else {
			idMap[proof.id] = [proof];
		}
	}
	const tokenTemplate: TokenV4Template = {
		m: mint,
		u: token.unit || 'sat',
		t: Object.keys(idMap).map(
			(id: string): V4InnerToken => ({
				i: hexToBytes(id),
				p: idMap[id].map(
<<<<<<< HEAD
					(p: Proof): V4ProofTemplate => ({ a: p.amount, s: p.secret, c: hexToBytes(p.C) })
=======
					(p: Proof): V4ProofTemplate => ({
						a: p.amount,
						s: p.secret,
						c: hexToBytes(p.C),
						...(p.dleq && {
							d: {
								e: hexToBytes(p.dleq.e),
								s: hexToBytes(p.dleq.s),
								r: hexToBytes(p.dleq.r ?? '00')
							} as V4DLEQTemplate
						})
					})
>>>>>>> 4a7a76b9
				)
			})
		)
	} as TokenV4Template;

	if (token.memo) {
		tokenTemplate.d = token.memo;
	}

	const encodedData = encodeCBOR(tokenTemplate);
	const prefix = 'cashu';
	const version = 'B';
	const base64Data = encodeUint8toBase64Url(encodedData);
	return prefix + version + base64Data;
}

/**
 * Helper function to decode cashu tokens into object
 * @param token an encoded cashu token (cashuAey...)
 * @returns cashu token object
 */
export function getDecodedToken(token: string) {
	// remove prefixes
	const uriPrefixes = ['web+cashu://', 'cashu://', 'cashu:', 'cashu'];
	uriPrefixes.forEach((prefix: string) => {
		if (!token.startsWith(prefix)) {
			return;
		}
		token = token.slice(prefix.length);
	});
	return handleTokens(token);
}

/**
 * Helper function to decode different versions of cashu tokens into an object
 * @param token an encoded cashu token (cashuAey...)
 * @returns cashu Token object
 */
export function handleTokens(token: string): Token {
	const version = token.slice(0, 1);
	const encodedToken = token.slice(1);
	if (version === 'A') {
		const parsedV3Token = encodeBase64ToJson<DeprecatedToken>(encodedToken);
		if (parsedV3Token.token.length > 1) {
			throw new Error('Multi entry token are not supported');
		}
		const entry = parsedV3Token.token[0];
		const tokenObj: Token = {
			mint: entry.mint,
			proofs: entry.proofs,
			unit: parsedV3Token.unit || 'sat'
		};
		if (parsedV3Token.memo) {
			tokenObj.memo = parsedV3Token.memo;
		}
		return tokenObj;
	} else if (version === 'B') {
		const uInt8Token = encodeBase64toUint8(encodedToken);
<<<<<<< HEAD
		const tokenData = decodeCBOR(uInt8Token) as {
			t: Array<{ p: Array<{ a: number; s: string; c: Uint8Array }>; i: Uint8Array }>;
			m: string;
			d: string;
			u: string;
		};
		const mergedTokenEntry: TokenEntry = { mint: tokenData.m, proofs: [] };
		tokenData.t.forEach((tokenEntry: V4InnerToken) =>
			tokenEntry.p.forEach((p: V4ProofTemplate) => {
				mergedTokenEntry.proofs.push({
=======
		const tokenData = decodeCBOR(uInt8Token) as TokenV4Template;
		const proofs: Array<Proof> = [];
		tokenData.t.forEach((t) =>
			t.p.forEach((p) => {
				proofs.push({
>>>>>>> 4a7a76b9
					secret: p.s,
					C: bytesToHex(p.c),
					amount: p.a,
					id: bytesToHex(t.i),
					...(p.d && {
						dleq: {
							r: bytesToHex(p.d.r),
							s: bytesToHex(p.d.s),
							e: bytesToHex(p.d.e)
						} as SerializedDLEQ
					})
				});
			})
		);
		const decodedToken: Token = { mint: tokenData.m, proofs, unit: tokenData.u || 'sat' };
		if (tokenData.d) {
			decodedToken.memo = tokenData.d;
		}
		return decodedToken;
	}
	throw new Error('Token version is not supported');
}
/**
 * Returns the keyset id of a set of keys
 * @param keys keys object to derive keyset id from
 * @returns
 */
export function deriveKeysetId(keys: Keys) {
	const pubkeysConcat = Object.entries(keys)
		.sort((a: [string, string], b: [string, string]) => +a[0] - +b[0])
		.map(([, pubKey]: [unknown, string]) => hexToBytes(pubKey))
		.reduce((prev: Uint8Array, curr: Uint8Array) => mergeUInt8Arrays(prev, curr), new Uint8Array());
	const hash = sha256(pubkeysConcat);
	const hashHex = Buffer.from(hash).toString('hex').slice(0, 14);
	return '00' + hashHex;
}

export function mergeUInt8Arrays(a1: Uint8Array, a2: Uint8Array): Uint8Array {
	// sum of individual array lengths
	const mergedArray = new Uint8Array(a1.length + a2.length);
	mergedArray.set(a1);
	mergedArray.set(a2, a1.length);
	return mergedArray;
}

export function sortProofsById(proofs: Array<Proof>) {
	return proofs.sort((a: Proof, b: Proof) => a.id.localeCompare(b.id));
}

export function isObj(v: unknown): v is object {
	return typeof v === 'object';
}

export function checkResponse(data: { error?: string; detail?: string }) {
	if (!isObj(data)) return;
	if ('error' in data && data.error) {
		throw new Error(data.error);
	}
	if ('detail' in data && data.detail) {
		throw new Error(data.detail);
	}
}

export function joinUrls(...parts: Array<string>): string {
	return parts.map((part: string) => part.replace(/(^\/+|\/+$)/g, '')).join('/');
}

export function sanitizeUrl(url: string): string {
	return url.replace(/\/$/, '');
}

<<<<<<< HEAD
function decodePaymentRequest(paymentRequest: string) {
	return PaymentRequest.fromEncodedRequest(paymentRequest);
}

export {
	bigIntStringify,
	bytesToNumber,
	getDecodedToken,
	getEncodedToken,
	getEncodedTokenV4,
	hexToNumber,
	splitAmount,
	getDefaultAmountPreference,
	decodePaymentRequest
};
=======
export function sumProofs(proofs: Array<Proof>) {
	return proofs.reduce((acc: number, proof: Proof) => acc + proof.amount, 0);
}

export function decodePaymentRequest(paymentRequest: string) {
	return PaymentRequest.fromEncodedRequest(paymentRequest);
}

export class MessageNode {
	private _value: string;
	private _next: MessageNode | null;

	public get value(): string {
		return this._value;
	}
	public set value(message: string) {
		this._value = message;
	}
	public get next(): MessageNode | null {
		return this._next;
	}
	public set next(node: MessageNode | null) {
		this._next = node;
	}

	constructor(message: string) {
		this._value = message;
		this._next = null;
	}
}

export class MessageQueue {
	private _first: MessageNode | null;
	private _last: MessageNode | null;

	public get first(): MessageNode | null {
		return this._first;
	}
	public set first(messageNode: MessageNode | null) {
		this._first = messageNode;
	}
	public get last(): MessageNode | null {
		return this._last;
	}
	public set last(messageNode: MessageNode | null) {
		this._last = messageNode;
	}
	private _size: number;
	public get size(): number {
		return this._size;
	}
	public set size(v: number) {
		this._size = v;
	}

	constructor() {
		this._first = null;
		this._last = null;
		this._size = 0;
	}
	enqueue(message: string): boolean {
		const newNode = new MessageNode(message);
		if (this._size === 0 || !this._last) {
			this._first = newNode;
			this._last = newNode;
		} else {
			this._last.next = newNode;
			this._last = newNode;
		}
		this._size++;
		return true;
	}
	dequeue(): string | null {
		if (this._size === 0 || !this._first) return null;

		const prev = this._first;
		this._first = prev.next;
		prev.next = null;

		this._size--;
		return prev.value;
	}
}
/**
 * Removes all traces of DLEQs from a list of proofs
 * @param proofs The list of proofs that dleq should be stripped from
 */
export function stripDleq(proofs: Array<Proof>): Array<Omit<Proof, 'dleq' | 'dleqValid'>> {
	return proofs.map((p) => {
		const newP = { ...p };
		delete newP['dleq'];
		delete newP['dleqValid'];
		return newP;
	});
}

/**
 * Checks that the proof has a valid DLEQ proof according to
 * keyset `keys`
 * @param proof The proof subject to verification
 * @param keyset The Mint's keyset to be used for verification
 * @returns true if verification succeeded, false otherwise
 * @throws Error if @param proof does not match any key in @param keyset
 */
export function hasValidDleq(proof: Proof, keyset: MintKeys): boolean {
	if (proof.dleq == undefined) {
		return false;
	}
	const dleq = {
		e: hexToBytes(proof.dleq.e),
		s: hexToBytes(proof.dleq.s),
		r: hexToNumber(proof.dleq.r ?? '00')
	} as DLEQ;
	if (!hasCorrespondingKey(proof.amount, keyset.keys)) {
		throw new Error(`undefined key for amount ${proof.amount}`);
	}
	const key = keyset.keys[proof.amount];
	if (
		!verifyDLEQProof_reblind(
			new TextEncoder().encode(proof.secret),
			dleq,
			pointFromHex(proof.C),
			pointFromHex(key)
		)
	) {
		return false;
	}

	return true;
}
>>>>>>> 4a7a76b9
<|MERGE_RESOLUTION|>--- conflicted
+++ resolved
@@ -9,15 +9,8 @@
 	Keys,
 	MintKeys,
 	Proof,
-<<<<<<< HEAD
-	RawPaymentRequest,
-	RawTransport,
-	Token,
-	TokenEntry,
-=======
 	SerializedDLEQ,
 	Token,
->>>>>>> 4a7a76b9
 	TokenV4Template,
 	V4DLEQTemplate,
 	V4InnerToken,
@@ -28,21 +21,6 @@
 import { sha256 } from '@noble/hashes/sha256';
 import { decodeCBOR, encodeCBOR } from './cbor.js';
 import { PaymentRequest } from './model/PaymentRequest.js';
-<<<<<<< HEAD
-
-function splitAmount(
-	value: number,
-	keyset: Keys,
-	amountPreference?: Array<AmountPreference>,
-	isDesc?: boolean
-): Array<number> {
-	const chunks: Array<number> = [];
-	if (amountPreference) {
-		chunks.push(...getPreference(value, keyset, amountPreference));
-		value =
-			value -
-			chunks.reduce((curr: number, acc: number) => {
-=======
 import { DLEQ, pointFromHex } from '@cashu/crypto/modules/common';
 import { verifyDLEQProof_reblind } from '@cashu/crypto/modules/client/NUT12';
 
@@ -78,28 +56,11 @@
 		value =
 			value -
 			split.reduce((curr: number, acc: number) => {
->>>>>>> 4a7a76b9
 				return curr + acc;
 			}, 0);
 	} else {
 		split = [];
 	}
-<<<<<<< HEAD
-	const sortedKeyAmounts: Array<number> = Object.keys(keyset)
-		.map((k) => parseInt(k))
-		.sort((a, b) => b - a);
-	sortedKeyAmounts.forEach((amt) => {
-		const q = Math.floor(value / amt);
-		for (let i = 0; i < q; ++i) chunks.push(amt);
-		value %= amt;
-	});
-	return chunks.sort((a, b) => (isDesc ? b - a : a - b));
-}
-
-/*
-function isPowerOfTwo(number: number) {
-	return number && !(number & (number - 1));
-=======
 	const sortedKeyAmounts = getKeysetAmounts(keyset);
 	sortedKeyAmounts.forEach((amt: number) => {
 		const q = Math.floor(value / amt);
@@ -107,31 +68,8 @@
 		value %= amt;
 	});
 	return split.sort((a, b) => (order === 'desc' ? b - a : a - b));
->>>>>>> 4a7a76b9
-}
-*/
-
-<<<<<<< HEAD
-function hasCorrespondingKey(amount: number, keyset: Keys): boolean {
-	return amount in keyset;
-}
-
-function getPreference(
-	amount: number,
-	keyset: Keys,
-	preferredAmounts: Array<AmountPreference>
-): Array<number> {
-	const chunks: Array<number> = [];
-	let accumulator = 0;
-	preferredAmounts.forEach((pa: AmountPreference) => {
-		if (!hasCorrespondingKey(pa.amount, keyset)) {
-			throw new Error('Provided amount preferences do not match the amounts of the mint keyset.');
-		}
-		for (let i = 1; i <= pa.count; i++) {
-			accumulator += pa.amount;
-			if (accumulator > amount) {
-				return;
-=======
+}
+
 /**
  * Creates a list of amounts to keep based on the proofs we have and the proofs we want to reach.
  * @param proofsWeHave complete set of proofs stored (from current mint)
@@ -157,7 +95,6 @@
 		for (let i = 0; i < countWeWant; ++i) {
 			if (amountsWeWant.reduce((a, b) => a + b, 0) + amt > amountToKeep) {
 				break;
->>>>>>> 4a7a76b9
 			}
 			amountsWeWant.push(amt);
 		}
@@ -190,13 +127,6 @@
 		.sort((a: number, b: number) => a - b);
 }
 
-<<<<<<< HEAD
-function getDefaultAmountPreference(amount: number, keyset: Keys): Array<AmountPreference> {
-	const amounts = splitAmount(amount, keyset);
-	return amounts.map((a: number) => {
-		return { amount: a, count: 1 };
-	});
-=======
 /**
  * Checks if the provided amount is in the keyset.
  * @param amount amount to check
@@ -205,7 +135,6 @@
  */
 export function hasCorrespondingKey(amount: number, keyset: Keys): boolean {
 	return amount in keyset;
->>>>>>> 4a7a76b9
 }
 
 /**
@@ -316,9 +245,6 @@
 			(id: string): V4InnerToken => ({
 				i: hexToBytes(id),
 				p: idMap[id].map(
-<<<<<<< HEAD
-					(p: Proof): V4ProofTemplate => ({ a: p.amount, s: p.secret, c: hexToBytes(p.C) })
-=======
 					(p: Proof): V4ProofTemplate => ({
 						a: p.amount,
 						s: p.secret,
@@ -331,7 +257,6 @@
 							} as V4DLEQTemplate
 						})
 					})
->>>>>>> 4a7a76b9
 				)
 			})
 		)
@@ -390,24 +315,11 @@
 		return tokenObj;
 	} else if (version === 'B') {
 		const uInt8Token = encodeBase64toUint8(encodedToken);
-<<<<<<< HEAD
-		const tokenData = decodeCBOR(uInt8Token) as {
-			t: Array<{ p: Array<{ a: number; s: string; c: Uint8Array }>; i: Uint8Array }>;
-			m: string;
-			d: string;
-			u: string;
-		};
-		const mergedTokenEntry: TokenEntry = { mint: tokenData.m, proofs: [] };
-		tokenData.t.forEach((tokenEntry: V4InnerToken) =>
-			tokenEntry.p.forEach((p: V4ProofTemplate) => {
-				mergedTokenEntry.proofs.push({
-=======
 		const tokenData = decodeCBOR(uInt8Token) as TokenV4Template;
 		const proofs: Array<Proof> = [];
 		tokenData.t.forEach((t) =>
 			t.p.forEach((p) => {
 				proofs.push({
->>>>>>> 4a7a76b9
 					secret: p.s,
 					C: bytesToHex(p.c),
 					amount: p.a,
@@ -479,23 +391,6 @@
 	return url.replace(/\/$/, '');
 }
 
-<<<<<<< HEAD
-function decodePaymentRequest(paymentRequest: string) {
-	return PaymentRequest.fromEncodedRequest(paymentRequest);
-}
-
-export {
-	bigIntStringify,
-	bytesToNumber,
-	getDecodedToken,
-	getEncodedToken,
-	getEncodedTokenV4,
-	hexToNumber,
-	splitAmount,
-	getDefaultAmountPreference,
-	decodePaymentRequest
-};
-=======
 export function sumProofs(proofs: Array<Proof>) {
 	return proofs.reduce((acc: number, proof: Proof) => acc + proof.amount, 0);
 }
@@ -625,5 +520,4 @@
 	}
 
 	return true;
-}
->>>>>>> 4a7a76b9
+}