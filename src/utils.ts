import { verifyDLEQProof_reblind } from '@cashu/crypto/modules/client/NUT12';
import { DLEQ, pointFromHex } from '@cashu/crypto/modules/common';
import { bytesToHex, hexToBytes } from '@noble/curves/abstract/utils';
import { sha256 } from '@noble/hashes/sha256';
import {
	encodeBase64ToJson,
	encodeBase64toUint8,
	encodeJsonToBase64,
	encodeUint8toBase64Url
} from './base64.js';
import { decodeCBOR, encodeCBOR } from './cbor.js';
import { PaymentRequest } from './model/PaymentRequest.js';
import {
	DeprecatedToken,
	Keys,
	MintKeys,
	Proof,
	SerializedDLEQ,
	Token,
	TokenV4Template,
	V4DLEQTemplate,
	V4InnerToken,
	V4ProofTemplate
} from './model/types/index.js';
import { TOKEN_PREFIX, TOKEN_VERSION } from './utils/Constants.js';

/**
 * Splits the amount into denominations of the provided @param keyset
 * @param value amount to split
 * @param keyset keys to look up split amounts
 * @param split? optional custom split amounts
 * @param order? optional order for split amounts (default: "asc")
 * @returns Array of split amounts
 * @throws Error if @param split amount is greater than @param value amount
 */
export function splitAmount(
	value: number,
	keyset: Keys,
	split?: Array<number>,
	order?: 'desc' | 'asc'
): Array<number> {
	if (split) {
		if (split.reduce((a: number, b: number) => a + b, 0) > value) {
			throw new Error(
				`Split is greater than total amount: ${split.reduce(
					(a: number, b: number) => a + b,
					0
				)} > ${value}`
			);
		}
		split.forEach((amt: number) => {
			if (!hasCorrespondingKey(amt, keyset)) {
				throw new Error('Provided amount preferences do not match the amounts of the mint keyset.');
			}
		});
		value =
			value -
			split.reduce((curr: number, acc: number) => {
				return curr + acc;
			}, 0);
	} else {
		split = [];
	}
	const sortedKeyAmounts = getKeysetAmounts(keyset);
	sortedKeyAmounts.forEach((amt: number) => {
		const q = Math.floor(value / amt);
		for (let i = 0; i < q; ++i) split?.push(amt);
		value %= amt;
	});
	return split.sort((a, b) => (order === 'desc' ? b - a : a - b));
}

/**
 * Creates a list of amounts to keep based on the proofs we have and the proofs we want to reach.
 * @param proofsWeHave complete set of proofs stored (from current mint)
 * @param amountToKeep amount to keep
 * @param keys keys of current keyset
 * @param targetCount the target number of proofs to reach
 * @returns an array of amounts to keep
 */
export function getKeepAmounts(
	proofsWeHave: Array<Proof>,
	amountToKeep: number,
	keys: Keys,
	targetCount: number
): Array<number> {
	// determines amounts we need to reach the targetCount for each amount based on the amounts of the proofs we have
	// it tries to select amounts so that the proofs we have and the proofs we want reach the targetCount
	const amountsWeWant: Array<number> = [];
	const amountsWeHave = proofsWeHave.map((p: Proof) => p.amount);
	const sortedKeyAmounts = getKeysetAmounts(keys, 'asc');
	sortedKeyAmounts.forEach((amt) => {
		const countWeHave = amountsWeHave.filter((a) => a === amt).length;
		const countWeWant = Math.max(targetCount - countWeHave, 0);
		for (let i = 0; i < countWeWant; ++i) {
			if (amountsWeWant.reduce((a, b) => a + b, 0) + amt > amountToKeep) {
				break;
			}
			amountsWeWant.push(amt);
		}
	});
	// use splitAmount to fill the rest between the sum of amountsWeHave and amountToKeep
	const amountDiff = amountToKeep - amountsWeWant.reduce((a, b) => a + b, 0);
	if (amountDiff) {
		const remainingAmounts = splitAmount(amountDiff, keys);
		remainingAmounts.forEach((amt: number) => {
			amountsWeWant.push(amt);
		});
	}
	const sortedAmountsWeWant = amountsWeWant.sort((a, b) => a - b);
	return sortedAmountsWeWant;
}
/**
 * returns the amounts in the keyset sorted by the order specified
 * @param keyset to search in
 * @param order order to sort the amounts in
 * @returns the amounts in the keyset sorted by the order specified
 */
export function getKeysetAmounts(keyset: Keys, order: 'asc' | 'desc' = 'desc'): Array<number> {
	if (order == 'desc') {
		return Object.keys(keyset)
			.map((k: string) => parseInt(k))
			.sort((a: number, b: number) => b - a);
	}
	return Object.keys(keyset)
		.map((k: string) => parseInt(k))
		.sort((a: number, b: number) => a - b);
}

/**
 * Checks if the provided amount is in the keyset.
 * @param amount amount to check
 * @param keyset to search in
 * @returns true if the amount is in the keyset, false otherwise
 */
export function hasCorrespondingKey(amount: number, keyset: Keys): boolean {
	return amount in keyset;
}

/**
 * Converts a bytes array to a number.
 * @param bytes to convert to number
 * @returns  number
 */
export function bytesToNumber(bytes: Uint8Array): bigint {
	return hexToNumber(bytesToHex(bytes));
}

/**
 * Converts a hex string to a number.
 * @param hex to convert to number
 * @returns number
 */
export function hexToNumber(hex: string): bigint {
	return BigInt(`0x${hex}`);
}

/**
 * Converts a number to a hex string of 64 characters.
 * @param number (bigint) to conver to hex
 * @returns hex string start-padded to 64 characters
 */
export function numberToHexPadded64(number: bigint): string {
	return number.toString(16).padStart(64, '0');
}

function isValidHex(str: string) {
	return /^[a-f0-9]*$/i.test(str);
}

/**
 * Checks wether a proof or a list of proofs contains a non-hex id
 * @param p Proof or list of proofs
 * @returns boolean
 */
export function hasNonHexId(p: Proof | Array<Proof>) {
	if (Array.isArray(p)) {
		return p.some((proof) => !isValidHex(proof.id));
	}
	return isValidHex(p.id);
}

//used for json serialization
export function bigIntStringify<T>(_key: unknown, value: T) {
	return typeof value === 'bigint' ? value.toString() : value;
}

/**
 * Helper function to encode a v3 cashu token
 * @param token to encode
 * @returns encoded token
 */
export function getEncodedTokenV3(token: Token): string {
	const v3TokenObj: DeprecatedToken = { token: [{ mint: token.mint, proofs: token.proofs }] };
	if (token.unit) {
		v3TokenObj.unit = token.unit;
	}
	if (token.memo) {
		v3TokenObj.memo = token.memo;
	}
	return TOKEN_PREFIX + TOKEN_VERSION + encodeJsonToBase64(v3TokenObj);
}

/**
 * Helper function to encode a cashu token (defaults to v4 if keyset id allows it)
 * @param token
 * @param [opts]
 */
export function getEncodedToken(token: Token, opts?: { version: 3 | 4 }): string {
	const nonHex = hasNonHexId(token.proofs);
	if (nonHex || opts?.version === 3) {
		if (opts?.version === 4) {
			throw new Error('can not encode to v4 token if proofs contain non-hex keyset id');
		}
		return getEncodedTokenV3(token);
	}
	return getEncodedTokenV4(token);
}

export function getEncodedTokenV4(token: Token): string {
	// Make sure each DLEQ has its blinding factor
	token.proofs.forEach((p) => {
		if (p.dleq && p.dleq.r == undefined) {
			throw new Error('Missing blinding factor in included DLEQ proof');
		}
	});
	const nonHex = hasNonHexId(token.proofs);
	if (nonHex) {
		throw new Error('can not encode to v4 token if proofs contain non-hex keyset id');
	}

	const tokenTemplate = templateFromToken(token);

	const encodedData = encodeCBOR(tokenTemplate);
	const prefix = 'cashu';
	const version = 'B';
	const base64Data = encodeUint8toBase64Url(encodedData);
	return prefix + version + base64Data;
}

function templateFromToken(token: Token): TokenV4Template {
	const idMap: { [id: string]: Array<Proof> } = {};
	const mint = token.mint;
	for (let i = 0; i < token.proofs.length; i++) {
		const proof = token.proofs[i];
		if (idMap[proof.id]) {
			idMap[proof.id].push(proof);
		} else {
			idMap[proof.id] = [proof];
		}
	}
	const tokenTemplate: TokenV4Template = {
		m: mint,
		u: token.unit || 'sat',
		t: Object.keys(idMap).map(
			(id: string): V4InnerToken => ({
				i: hexToBytes(id),
				p: idMap[id].map(
					(p: Proof): V4ProofTemplate => ({
						a: p.amount,
						s: p.secret,
						c: hexToBytes(p.C),
						...(p.dleq && {
							d: {
								e: hexToBytes(p.dleq.e),
								s: hexToBytes(p.dleq.s),
								r: hexToBytes(p.dleq.r ?? '00')
							} as V4DLEQTemplate
						})
					})
				)
			})
		)
	} as TokenV4Template;
	if (token.memo) {
		tokenTemplate.d = token.memo;
	}
	return tokenTemplate;
}

function tokenFromTemplate(template: TokenV4Template): Token {
	const proofs: Array<Proof> = [];
	template.t.forEach((t) =>
		t.p.forEach((p) => {
			proofs.push({
				secret: p.s,
				C: bytesToHex(p.c),
				amount: p.a,
				id: bytesToHex(t.i),
				...(p.d && {
					dleq: {
						r: bytesToHex(p.d.r),
						s: bytesToHex(p.d.s),
						e: bytesToHex(p.d.e)
					} as SerializedDLEQ
				})
			});
		})
	);
	const decodedToken: Token = { mint: template.m, proofs, unit: template.u || 'sat' };
	if (template.d) {
		decodedToken.memo = template.d;
	}
	return decodedToken;
}

/**
 * Helper function to decode cashu tokens into object
 * @param token an encoded cashu token (cashuAey...)
 * @returns cashu token object
 */
export function getDecodedToken(token: string) {
	// remove prefixes
	const uriPrefixes = ['web+cashu://', 'cashu://', 'cashu:', 'cashu'];
	uriPrefixes.forEach((prefix: string) => {
		if (!token.startsWith(prefix)) {
			return;
		}
		token = token.slice(prefix.length);
	});
	return handleTokens(token);
}

/**
 * Helper function to decode different versions of cashu tokens into an object
 * @param token an encoded cashu token (cashuAey...)
 * @returns cashu Token object
 */
export function handleTokens(token: string): Token {
	const version = token.slice(0, 1);
	const encodedToken = token.slice(1);
	if (version === 'A') {
		const parsedV3Token = encodeBase64ToJson<DeprecatedToken>(encodedToken);
		if (parsedV3Token.token.length > 1) {
			throw new Error('Multi entry token are not supported');
		}
		const entry = parsedV3Token.token[0];
		const tokenObj: Token = {
			mint: entry.mint,
			proofs: entry.proofs,
			unit: parsedV3Token.unit || 'sat'
		};
		if (parsedV3Token.memo) {
			tokenObj.memo = parsedV3Token.memo;
		}
		return tokenObj;
	} else if (version === 'B') {
		const uInt8Token = encodeBase64toUint8(encodedToken);
		const tokenData = decodeCBOR(uInt8Token) as TokenV4Template;
		const decodedToken = tokenFromTemplate(tokenData);
		return decodedToken;
	}
	throw new Error('Token version is not supported');
}
/**
 * Returns the keyset id of a set of keys
 * @param keys keys object to derive keyset id from
 * @returns
 */
export function deriveKeysetId(keys: Keys) {
	const pubkeysConcat = Object.entries(keys)
		.sort((a: [string, string], b: [string, string]) => +a[0] - +b[0])
		.map(([, pubKey]: [unknown, string]) => hexToBytes(pubKey))
		.reduce((prev: Uint8Array, curr: Uint8Array) => mergeUInt8Arrays(prev, curr), new Uint8Array());
	const hash = sha256(pubkeysConcat);
	const hashHex = Buffer.from(hash).toString('hex').slice(0, 14);
	return '00' + hashHex;
}

export function mergeUInt8Arrays(a1: Uint8Array, a2: Uint8Array): Uint8Array {
	// sum of individual array lengths
	const mergedArray = new Uint8Array(a1.length + a2.length);
	mergedArray.set(a1);
	mergedArray.set(a2, a1.length);
	return mergedArray;
}

export function sortProofsById(proofs: Array<Proof>) {
	return proofs.sort((a: Proof, b: Proof) => a.id.localeCompare(b.id));
}

export function isObj(v: unknown): v is object {
	return typeof v === 'object';
}

export function checkResponse(data: { error?: string; detail?: string }) {
	if (!isObj(data)) return;
	if ('error' in data && data.error) {
		throw new Error(data.error);
	}
	if ('detail' in data && data.detail) {
		throw new Error(data.detail);
	}
}

export function joinUrls(...parts: Array<string>): string {
	return parts.map((part: string) => part.replace(/(^\/+|\/+$)/g, '')).join('/');
}

export function sanitizeUrl(url: string): string {
	return url.replace(/\/$/, '');
}

export function sumProofs(proofs: Array<Proof>) {
	return proofs.reduce((acc: number, proof: Proof) => acc + proof.amount, 0);
}

export function decodePaymentRequest(paymentRequest: string) {
	return PaymentRequest.fromEncodedRequest(paymentRequest);
}

export class MessageNode {
	private _value: string;
	private _next: MessageNode | null;

	public get value(): string {
		return this._value;
	}
	public set value(message: string) {
		this._value = message;
	}
	public get next(): MessageNode | null {
		return this._next;
	}
	public set next(node: MessageNode | null) {
		this._next = node;
	}

	constructor(message: string) {
		this._value = message;
		this._next = null;
	}
}

export class MessageQueue {
	private _first: MessageNode | null;
	private _last: MessageNode | null;

	public get first(): MessageNode | null {
		return this._first;
	}
	public set first(messageNode: MessageNode | null) {
		this._first = messageNode;
	}
	public get last(): MessageNode | null {
		return this._last;
	}
	public set last(messageNode: MessageNode | null) {
		this._last = messageNode;
	}
	private _size: number;
	public get size(): number {
		return this._size;
	}
	public set size(v: number) {
		this._size = v;
	}

	constructor() {
		this._first = null;
		this._last = null;
		this._size = 0;
	}
	enqueue(message: string): boolean {
		const newNode = new MessageNode(message);
		if (this._size === 0 || !this._last) {
			this._first = newNode;
			this._last = newNode;
		} else {
			this._last.next = newNode;
			this._last = newNode;
		}
		this._size++;
		return true;
	}
	dequeue(): string | null {
		if (this._size === 0 || !this._first) return null;

		const prev = this._first;
		this._first = prev.next;
		prev.next = null;

		this._size--;
		return prev.value;
	}
}
/**
 * Removes all traces of DLEQs from a list of proofs
 * @param proofs The list of proofs that dleq should be stripped from
 */
export function stripDleq(proofs: Array<Proof>): Array<Omit<Proof, 'dleq' | 'dleqValid'>> {
	return proofs.map((p) => {
		const newP = { ...p };
		delete newP['dleq'];
		delete newP['dleqValid'];
		return newP;
	});
}

/**
 * Checks that the proof has a valid DLEQ proof according to
 * keyset `keys`
 * @param proof The proof subject to verification
 * @param keyset The Mint's keyset to be used for verification
 * @returns true if verification succeeded, false otherwise
 * @throws Error if @param proof does not match any key in @param keyset
 */
export function hasValidDleq(proof: Proof, keyset: MintKeys): boolean {
	if (proof.dleq == undefined) {
		return false;
	}
	const dleq = {
		e: hexToBytes(proof.dleq.e),
		s: hexToBytes(proof.dleq.s),
		r: hexToNumber(proof.dleq.r ?? '00')
	} as DLEQ;
	if (!hasCorrespondingKey(proof.amount, keyset.keys)) {
		throw new Error(`undefined key for amount ${proof.amount}`);
	}
	const key = keyset.keys[proof.amount];
	if (
		!verifyDLEQProof_reblind(
			new TextEncoder().encode(proof.secret),
			dleq,
			pointFromHex(proof.C),
			pointFromHex(key)
		)
	) {
		return false;
	}

	return true;
}

<<<<<<< HEAD
/**
 * Helper function to encode a cashu auth token authA
 * @param proof
 */
export function getEncodedAuthToken(proof: Proof): string {
	const token = {
		id: proof.id,
		secret: proof.secret,
		C: proof.C
	};
	const base64Data = encodeJsonToBase64(token);
	const prefix = 'auth';
	const version = 'A';
	return prefix + version + base64Data;
=======
function concatByteArrays(...arrays: Array<Uint8Array>): Uint8Array {
	const totalLength = arrays.reduce((a, c) => a + c.length, 0);
	const byteArray = new Uint8Array(totalLength);
	let pointer = 0;
	for (let i = 0; i < arrays.length; i++) {
		byteArray.set(arrays[i], pointer);
		pointer = pointer + arrays[i].length;
	}
	return byteArray;
}

export function getEncodedTokenBinary(token: Token): Uint8Array {
	const utf8Encoder = new TextEncoder();
	const template = templateFromToken(token);
	const binaryTemplate = encodeCBOR(template);
	const prefix = utf8Encoder.encode('craw');
	const version = utf8Encoder.encode('B');
	return concatByteArrays(prefix, version, binaryTemplate);
}

export function getDecodedTokenBinary(bytes: Uint8Array): Token {
	const utfDecoder = new TextDecoder();
	const prefix = utfDecoder.decode(bytes.slice(0, 4));
	const version = utfDecoder.decode(new Uint8Array([bytes[4]]));
	if (prefix !== 'craw' || version !== 'B') {
		throw new Error('not a valid binary token');
	}
	const binaryToken = bytes.slice(5);
	const decoded = decodeCBOR(binaryToken) as TokenV4Template;
	return tokenFromTemplate(decoded);
>>>>>>> 40a70bd3
}<|MERGE_RESOLUTION|>--- conflicted
+++ resolved
@@ -532,7 +532,6 @@
 	return true;
 }
 
-<<<<<<< HEAD
 /**
  * Helper function to encode a cashu auth token authA
  * @param proof
@@ -547,7 +546,8 @@
 	const prefix = 'auth';
 	const version = 'A';
 	return prefix + version + base64Data;
-=======
+}
+
 function concatByteArrays(...arrays: Array<Uint8Array>): Uint8Array {
 	const totalLength = arrays.reduce((a, c) => a + c.length, 0);
 	const byteArray = new Uint8Array(totalLength);
@@ -578,5 +578,4 @@
 	const binaryToken = bytes.slice(5);
 	const decoded = decodeCBOR(binaryToken) as TokenV4Template;
 	return tokenFromTemplate(decoded);
->>>>>>> 40a70bd3
 }