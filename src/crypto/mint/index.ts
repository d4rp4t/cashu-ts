--- conflicted
+++ resolved
@@ -1,7 +1,6 @@
 import { type ProjPointType } from '@noble/curves/abstract/weierstrass';
 import { secp256k1 } from '@noble/curves/secp256k1';
-<<<<<<< HEAD
-import { bytesToNumber } from '../util/utils.js';
+import { bytesToNumber } from '../util/utils';
 import {
 	type BlindSignature,
 	type IntRange,
@@ -11,12 +10,7 @@
 	createRandomPrivateKey,
 	deriveKeysetId,
 	hashToCurve,
-} from '../common/index.js';
-=======
-import { bytesToNumber } from '../util/utils';
-import { BlindSignature, IntRange, Keyset, MintKeys, Proof } from '../common/index';
-import { createRandomPrivateKey, deriveKeysetId, hashToCurve } from '../common/index';
->>>>>>> 52ba66e7
+} from '../common/index';
 import { HDKey } from '@scure/bip32';
 
 const DERIVATION_PATH = "m/0'/0'/0'";
