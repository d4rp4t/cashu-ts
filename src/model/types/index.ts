import { AmountPreference } from './wallet/index';

export * from './mint/index';
export * from './wallet/index';

<<<<<<< HEAD
export type Preferences = {
	sendPreference: Array<AmountPreference>;
	keepPreference?: Array<AmountPreference>;
};

=======
export type OutputAmounts = {
	sendAmounts: Array<number>;
	keepAmounts?: Array<number>;
};

// deprecated

>>>>>>> 4a7a76b9
export type InvoiceData = {
	paymentRequest: string;
	amountInSats?: number;
	amountInMSats?: number;
	timestamp?: number;
	paymentHash?: string;
	memo?: string;
	expiry?: number;
};

type RpcSubKinds = 'bolt11_mint_quote' | 'bolt11_melt_quote' | 'proof_state';

export type RpcSubId = string | number | null;

type JsonRpcParams = any;

export type JsonRpcReqParams = {
	kind: RpcSubKinds;
	filters: Array<string>;
	subId: string;
};

type JsonRpcSuccess<T = any> = {
	jsonrpc: '2.0';
	result: T;
	id: RpcSubId;
};

export type JsonRpcErrorObject = {
	code: number;
	message: string;
	data?: any;
};

type JsonRpcError = {
	jsonrpc: '2.0';
	error: JsonRpcErrorObject;
	id: RpcSubId;
};

type JsonRpcRequest = {
	jsonrpc: '2.0';
	method: 'sub';
	params: JsonRpcReqParams;
	id: Exclude<RpcSubId, null>;
};

export type JsonRpcNotification = {
	jsonrpc: '2.0';
	method: string;
	params?: JsonRpcParams;
};

export type JsonRpcMessage = JsonRpcRequest | JsonRpcNotification | JsonRpcSuccess | JsonRpcError;<|MERGE_RESOLUTION|>--- conflicted
+++ resolved
@@ -1,15 +1,6 @@
-import { AmountPreference } from './wallet/index';
-
 export * from './mint/index';
 export * from './wallet/index';
 
-<<<<<<< HEAD
-export type Preferences = {
-	sendPreference: Array<AmountPreference>;
-	keepPreference?: Array<AmountPreference>;
-};
-
-=======
 export type OutputAmounts = {
 	sendAmounts: Array<number>;
 	keepAmounts?: Array<number>;
@@ -17,7 +8,6 @@
 
 // deprecated
 
->>>>>>> 4a7a76b9
 export type InvoiceData = {
 	paymentRequest: string;
 	amountInSats?: number;
