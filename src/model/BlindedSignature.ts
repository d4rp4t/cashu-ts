--- conflicted
+++ resolved
@@ -1,12 +1,6 @@
-<<<<<<< HEAD
 import { type ProjPointType } from '@noble/curves/abstract/weierstrass';
-import { type SerializedBlindedSignature } from './types/index.js';
-import { type DLEQ } from '../crypto/common/index.js';
-=======
-import { ProjPointType } from '@noble/curves/abstract/weierstrass';
-import { SerializedBlindedSignature } from './types/index';
-import { DLEQ } from '../crypto/common/index';
->>>>>>> 52ba66e7
+import { type SerializedBlindedSignature } from './types/index';
+import { type DLEQ } from '../crypto/common/index';
 import { bytesToHex } from '@noble/hashes/utils';
 import { numberToHexPadded64 } from '../utils';
 
