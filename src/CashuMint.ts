import { ConnectionManager, WSConnection } from './WSConnection.js';
import type {
	CheckStatePayload,
	CheckStateResponse,
	GetInfoResponse,
	MeltPayload,
	MintActiveKeys,
	MintAllKeysets,
	PostRestoreResponse,
	SerializedBlindedMessage,
	SwapPayload,
	SwapResponse,
	MintQuotePayload,
	MintPayload,
	MintResponse,
	PostRestorePayload,
	MeltQuotePayload,
	MeltQuoteResponse,
	PartialMintQuoteResponse,
	PartialMeltQuoteResponse
} from './model/types/index.js';
import { MeltQuoteState } from './model/types/index.js';
import request from './request.js';
import { isObj, joinUrls, sanitizeUrl } from './utils.js';
import {
	MeltQuoteResponsePaidDeprecated,
	handleMeltQuoteResponseDeprecated
} from './legacy/nut-05.js';
import {
	MintQuoteResponsePaidDeprecated,
	handleMintQuoteResponseDeprecated
} from './legacy/nut-04.js';
import { handleMintInfoContactFieldDeprecated } from './legacy/nut-06.js';
import { MintInfo } from './model/MintInfo.js';
/**
 * Class represents Cashu Mint API. This class contains Lower level functions that are implemented by CashuWallet.
 */
class CashuMint {
	private ws?: WSConnection;
	private _mintInfo?: MintInfo;
	private _authTokenGetter?: () => Promise<string>;
	private _checkNut22 = false;
	/**
	 * @param _mintUrl requires mint URL to create this object
	 * @param _customRequest if passed, use custom request implementation for network communication with the mint
	 * @param [authTokenGetter] a function that is called by the CashuMint instance to obtain a NUT-22 BlindedAuthToken (e.g. from a database or localstorage)
	 */
	constructor(
		private _mintUrl: string,
		private _customRequest?: typeof request,
		authTokenGetter?: () => Promise<string>
	) {
		this._mintUrl = sanitizeUrl(_mintUrl);
		this._customRequest = _customRequest;
		if (authTokenGetter) {
			this._checkNut22 = true;
			this._authTokenGetter = authTokenGetter;
		}
	}

	//TODO: v3 - refactor CashuMint to take two or less args.

	get mintUrl() {
		return this._mintUrl;
	}

	/**
	 * fetches mints info at the /info endpoint
	 * @param mintUrl
	 * @param customRequest
	 */
	public static async getInfo(
		mintUrl: string,
		customRequest?: typeof request
	): Promise<GetInfoResponse> {
		const requestInstance = customRequest || request;
		const response = await requestInstance<GetInfoResponse>({
			endpoint: joinUrls(mintUrl, '/v1/info')
		});
		const data = handleMintInfoContactFieldDeprecated(response);
		return data;
	}
	/**
	 * fetches mints info at the /info endpoint
	 */
	async getInfo(): Promise<GetInfoResponse> {
		return CashuMint.getInfo(this._mintUrl, this._customRequest);
	}

	async getLazyMintInfo(): Promise<MintInfo> {
		if (this._mintInfo) {
			return this._mintInfo;
		}
		const data = await CashuMint.getInfo(this._mintUrl, this._customRequest);
		this._mintInfo = new MintInfo(data);
		return this._mintInfo;
	}

	/**
	 * Performs a swap operation with ecash inputs and outputs.
	 * @param mintUrl
	 * @param swapPayload payload containing inputs and outputs
	 * @param customRequest
	 * @returns signed outputs
	 */
	public static async swap(
		mintUrl: string,
		swapPayload: SwapPayload,
		customRequest?: typeof request,
		blindAuthToken?: string
	): Promise<SwapResponse> {
		const requestInstance = customRequest || request;
		const headers: Record<string, string> = blindAuthToken ? { 'Blind-auth': blindAuthToken } : {};
		const data = await requestInstance<SwapResponse>({
			endpoint: joinUrls(mintUrl, '/v1/swap'),
			method: 'POST',
			requestBody: swapPayload,
			headers
		});

		if (!isObj(data) || !Array.isArray(data?.signatures)) {
			throw new Error(data.detail ?? 'bad response');
		}

		return data;
	}
	/**
	 * Performs a swap operation with ecash inputs and outputs.
	 * @param swapPayload payload containing inputs and outputs
	 * @returns signed outputs
	 */
	async swap(swapPayload: SwapPayload): Promise<SwapResponse> {
		const blindAuthToken = await this.handleBlindAuth('/v1/swap');
		return CashuMint.swap(this._mintUrl, swapPayload, this._customRequest, blindAuthToken);
	}

	/**
	 * Requests a new mint quote from the mint.
	 * @param mintUrl
	 * @param mintQuotePayload Payload for creating a new mint quote
	 * @param customRequest
	 * @returns the mint will create and return a new mint quote containing a payment request for the specified amount and unit
	 */
	public static async createMintQuote(
		mintUrl: string,
		mintQuotePayload: MintQuotePayload,
<<<<<<< HEAD
		customRequest?: typeof request
	): Promise<PartialMintQuoteResponse> {
		const requestInstance = customRequest || request;
		const response = await requestInstance<
			PartialMintQuoteResponse & MintQuoteResponsePaidDeprecated
		>({
=======
		customRequest?: typeof request,
		blindAuthToken?: string
	): Promise<MintQuoteResponse> {
		const requestInstance = customRequest || request;
		const headers: Record<string, string> = blindAuthToken ? { 'Blind-auth': blindAuthToken } : {};
		const response = await requestInstance<MintQuoteResponse & MintQuoteResponsePaidDeprecated>({
>>>>>>> 69c0314e
			endpoint: joinUrls(mintUrl, '/v1/mint/quote/bolt11'),
			method: 'POST',
			requestBody: mintQuotePayload,
			headers
		});
		const data = handleMintQuoteResponseDeprecated(response);
		return data;
	}
	/**
	 * Requests a new mint quote from the mint.
	 * @param mintQuotePayload Payload for creating a new mint quote
	 * @returns the mint will create and return a new mint quote containing a payment request for the specified amount and unit
	 */
<<<<<<< HEAD
	async createMintQuote(mintQuotePayload: MintQuotePayload): Promise<PartialMintQuoteResponse> {
		return CashuMint.createMintQuote(this._mintUrl, mintQuotePayload, this._customRequest);
=======
	async createMintQuote(mintQuotePayload: MintQuotePayload): Promise<MintQuoteResponse> {
		const blindAuthToken = await this.handleBlindAuth('/v1/mint/quote/bolt11');
		return CashuMint.createMintQuote(
			this._mintUrl,
			mintQuotePayload,
			this._customRequest,
			blindAuthToken
		);
>>>>>>> 69c0314e
	}

	/**
	 * Gets an existing mint quote from the mint.
	 * @param mintUrl
	 * @param quote Quote ID
	 * @param customRequest
	 * @returns the mint will create and return a Lightning invoice for the specified amount
	 */
	public static async checkMintQuote(
		mintUrl: string,
		quote: string,
<<<<<<< HEAD
		customRequest?: typeof request
	): Promise<PartialMintQuoteResponse> {
		const requestInstance = customRequest || request;
		const response = await requestInstance<
			PartialMintQuoteResponse & MintQuoteResponsePaidDeprecated
		>({
=======
		customRequest?: typeof request,
		blindAuthToken?: string
	): Promise<MintQuoteResponse> {
		const requestInstance = customRequest || request;
		const headers: Record<string, string> = blindAuthToken ? { 'Blind-auth': blindAuthToken } : {};
		const response = await requestInstance<MintQuoteResponse & MintQuoteResponsePaidDeprecated>({
>>>>>>> 69c0314e
			endpoint: joinUrls(mintUrl, '/v1/mint/quote/bolt11', quote),
			method: 'GET',
			headers
		});

		const data = handleMintQuoteResponseDeprecated(response);
		return data;
	}
	/**
	 * Gets an existing mint quote from the mint.
	 * @param quote Quote ID
	 * @returns the mint will create and return a Lightning invoice for the specified amount
	 */
<<<<<<< HEAD
	async checkMintQuote(quote: string): Promise<PartialMintQuoteResponse> {
		return CashuMint.checkMintQuote(this._mintUrl, quote, this._customRequest);
=======
	async checkMintQuote(quote: string): Promise<MintQuoteResponse> {
		const blindAuthToken = await this.handleBlindAuth(`/v1/mint/quote/bolt11/${quote}`);
		return CashuMint.checkMintQuote(this._mintUrl, quote, this._customRequest, blindAuthToken);
>>>>>>> 69c0314e
	}

	/**
	 * Mints new tokens by requesting blind signatures on the provided outputs.
	 * @param mintUrl
	 * @param mintPayload Payload containing the outputs to get blind signatures on
	 * @param customRequest
	 * @returns serialized blinded signatures
	 */
	public static async mint(
		mintUrl: string,
		mintPayload: MintPayload,
		customRequest?: typeof request,
		blindAuthToken?: string
	) {
		const requestInstance = customRequest || request;
		const headers: Record<string, string> = blindAuthToken ? { 'Blind-auth': blindAuthToken } : {};
		const data = await requestInstance<MintResponse>({
			endpoint: joinUrls(mintUrl, '/v1/mint/bolt11'),
			method: 'POST',
			requestBody: mintPayload,
			headers
		});

		if (!isObj(data) || !Array.isArray(data?.signatures)) {
			throw new Error('bad response');
		}

		return data;
	}
	/**
	 * Mints new tokens by requesting blind signatures on the provided outputs.
	 * @param mintPayload Payload containing the outputs to get blind signatures on
	 * @returns serialized blinded signatures
	 */
	async mint(mintPayload: MintPayload) {
		const blindAuthToken = await this.handleBlindAuth('/v1/mint/bolt11');
		return CashuMint.mint(this._mintUrl, mintPayload, this._customRequest, blindAuthToken);
	}

	/**
	 * Requests a new melt quote from the mint.
	 * @param mintUrl
	 * @param MeltQuotePayload
	 * @returns
	 */
	public static async createMeltQuote(
		mintUrl: string,
		meltQuotePayload: MeltQuotePayload,
<<<<<<< HEAD
		customRequest?: typeof request
	): Promise<PartialMeltQuoteResponse> {
		const requestInstance = customRequest || request;
		const response = await requestInstance<
			PartialMeltQuoteResponse & MeltQuoteResponsePaidDeprecated
		>({
=======
		customRequest?: typeof request,
		blindAuthToken?: string
	): Promise<MeltQuoteResponse> {
		const requestInstance = customRequest || request;
		const headers: Record<string, string> = blindAuthToken ? { 'Blind-auth': blindAuthToken } : {};
		const response = await requestInstance<MeltQuoteResponse & MeltQuoteResponsePaidDeprecated>({
>>>>>>> 69c0314e
			endpoint: joinUrls(mintUrl, '/v1/melt/quote/bolt11'),
			method: 'POST',
			requestBody: meltQuotePayload,
			headers
		});

		const data = handleMeltQuoteResponseDeprecated(response);

		if (
			!isObj(data) ||
			typeof data?.amount !== 'number' ||
			typeof data?.fee_reserve !== 'number' ||
			typeof data?.quote !== 'string'
		) {
			throw new Error('bad response');
		}
		return data;
	}
	/**
	 * Requests a new melt quote from the mint.
	 * @param MeltQuotePayload
	 * @returns
	 */
<<<<<<< HEAD
	async createMeltQuote(meltQuotePayload: MeltQuotePayload): Promise<PartialMeltQuoteResponse> {
		return CashuMint.createMeltQuote(this._mintUrl, meltQuotePayload, this._customRequest);
=======
	async createMeltQuote(meltQuotePayload: MeltQuotePayload): Promise<MeltQuoteResponse> {
		const blindAuthToken = await this.handleBlindAuth('/v1/melt/quote/bolt11');
		return CashuMint.createMeltQuote(
			this._mintUrl,
			meltQuotePayload,
			this._customRequest,
			blindAuthToken
		);
>>>>>>> 69c0314e
	}

	/**
	 * Gets an existing melt quote.
	 * @param mintUrl
	 * @param quote Quote ID
	 * @returns
	 */
	public static async checkMeltQuote(
		mintUrl: string,
		quote: string,
<<<<<<< HEAD
		customRequest?: typeof request
	): Promise<PartialMeltQuoteResponse> {
=======
		customRequest?: typeof request,
		blindAuthToken?: string
	): Promise<MeltQuoteResponse> {
>>>>>>> 69c0314e
		const requestInstance = customRequest || request;
		const headers: Record<string, string> = blindAuthToken ? { 'Blind-auth': blindAuthToken } : {};
		const response = await requestInstance<MeltQuoteResponse & MeltQuoteResponsePaidDeprecated>({
			endpoint: joinUrls(mintUrl, '/v1/melt/quote/bolt11', quote),
			method: 'GET',
			headers
		});

		const data = handleMeltQuoteResponseDeprecated(response);

		if (
			!isObj(data) ||
			typeof data?.amount !== 'number' ||
			typeof data?.fee_reserve !== 'number' ||
			typeof data?.quote !== 'string' ||
			typeof data?.state !== 'string' ||
			!Object.values(MeltQuoteState).includes(data.state)
		) {
			throw new Error('bad response');
		}

		return data;
	}
	/**
	 * Gets an existing melt quote.
	 * @param quote Quote ID
	 * @returns
	 */
<<<<<<< HEAD
	async checkMeltQuote(quote: string): Promise<PartialMeltQuoteResponse> {
		return CashuMint.checkMeltQuote(this._mintUrl, quote, this._customRequest);
=======
	async checkMeltQuote(quote: string): Promise<MeltQuoteResponse> {
		const blindAuthToken = await this.handleBlindAuth(`/v1/melt/quote/bolt11/${quote}`);
		return CashuMint.checkMeltQuote(this._mintUrl, quote, this._customRequest, blindAuthToken);
>>>>>>> 69c0314e
	}

	/**
	 * Requests the mint to pay for a Bolt11 payment request by providing ecash as inputs to be spent. The inputs contain the amount and the fee_reserves for a Lightning payment. The payload can also contain blank outputs in order to receive back overpaid Lightning fees.
	 * @param mintUrl
	 * @param meltPayload
	 * @param customRequest
	 * @returns
	 */
	public static async melt(
		mintUrl: string,
		meltPayload: MeltPayload,
<<<<<<< HEAD
		customRequest?: typeof request
	): Promise<PartialMeltQuoteResponse> {
=======
		customRequest?: typeof request,
		blindAuthToken?: string
	): Promise<MeltQuoteResponse> {
>>>>>>> 69c0314e
		const requestInstance = customRequest || request;
		const headers: Record<string, string> = blindAuthToken ? { 'Blind-auth': blindAuthToken } : {};
		const response = await requestInstance<MeltQuoteResponse & MeltQuoteResponsePaidDeprecated>({
			endpoint: joinUrls(mintUrl, '/v1/melt/bolt11'),
			method: 'POST',
			requestBody: meltPayload,
			headers
		});

		const data = handleMeltQuoteResponseDeprecated(response);

		if (
			!isObj(data) ||
			typeof data?.state !== 'string' ||
			!Object.values(MeltQuoteState).includes(data.state)
		) {
			throw new Error('bad response');
		}

		return data;
	}
	/**
	 * Ask mint to perform a melt operation. This pays a lightning invoice and destroys tokens matching its amount + fees
	 * @param meltPayload
	 * @returns
	 */
<<<<<<< HEAD
	async melt(meltPayload: MeltPayload): Promise<PartialMeltQuoteResponse> {
		return CashuMint.melt(this._mintUrl, meltPayload, this._customRequest);
=======
	async melt(meltPayload: MeltPayload): Promise<MeltQuoteResponse> {
		const blindAuthToken = await this.handleBlindAuth('/v1/melt/bolt11');
		return CashuMint.melt(this._mintUrl, meltPayload, this._customRequest, blindAuthToken);
>>>>>>> 69c0314e
	}
	/**
	 * Checks if specific proofs have already been redeemed
	 * @param mintUrl
	 * @param checkPayload
	 * @param customRequest
	 * @returns redeemed and unredeemed ordered list of booleans
	 */
	public static async check(
		mintUrl: string,
		checkPayload: CheckStatePayload,
		customRequest?: typeof request
	): Promise<CheckStateResponse> {
		const requestInstance = customRequest || request;
		const data = await requestInstance<CheckStateResponse>({
			endpoint: joinUrls(mintUrl, '/v1/checkstate'),
			method: 'POST',
			requestBody: checkPayload
		});

		if (!isObj(data) || !Array.isArray(data?.states)) {
			throw new Error('bad response');
		}

		return data;
	}

	/**
	 * Get the mints public keys
	 * @param mintUrl
	 * @param keysetId optional param to get the keys for a specific keyset. If not specified, the keys from all active keysets are fetched
	 * @param customRequest
	 * @returns
	 */
	public static async getKeys(
		mintUrl: string,
		keysetId?: string,
		customRequest?: typeof request
	): Promise<MintActiveKeys> {
		// backwards compatibility for base64 encoded keyset ids
		if (keysetId) {
			// make the keysetId url safe
			keysetId = keysetId.replace(/\//g, '_').replace(/\+/g, '-');
		}
		const requestInstance = customRequest || request;
		const data = await requestInstance<MintActiveKeys>({
			endpoint: keysetId ? joinUrls(mintUrl, '/v1/keys', keysetId) : joinUrls(mintUrl, '/v1/keys')
		});

		if (!isObj(data) || !Array.isArray(data.keysets)) {
			throw new Error('bad response');
		}

		return data;
	}
	/**
	 * Get the mints public keys
	 * @param keysetId optional param to get the keys for a specific keyset. If not specified, the keys from all active keysets are fetched
	 * @returns the mints public keys
	 */
	async getKeys(keysetId?: string, mintUrl?: string): Promise<MintActiveKeys> {
		const allKeys = await CashuMint.getKeys(
			mintUrl || this._mintUrl,
			keysetId,
			this._customRequest
		);
		return allKeys;
	}
	/**
	 * Get the mints keysets in no specific order
	 * @param mintUrl
	 * @param customRequest
	 * @returns all the mints past and current keysets.
	 */
	public static async getKeySets(
		mintUrl: string,
		customRequest?: typeof request
	): Promise<MintAllKeysets> {
		const requestInstance = customRequest || request;
		return requestInstance<MintAllKeysets>({ endpoint: joinUrls(mintUrl, '/v1/keysets') });
	}

	/**
	 * Get the mints keysets in no specific order
	 * @returns all the mints past and current keysets.
	 */
	async getKeySets(): Promise<MintAllKeysets> {
		return CashuMint.getKeySets(this._mintUrl, this._customRequest);
	}

	/**
	 * Checks if specific proofs have already been redeemed
	 * @param checkPayload
	 * @returns redeemed and unredeemed ordered list of booleans
	 */
	async check(checkPayload: CheckStatePayload): Promise<CheckStateResponse> {
		return CashuMint.check(this._mintUrl, checkPayload, this._customRequest);
	}

	public static async restore(
		mintUrl: string,
		restorePayload: PostRestorePayload,
		customRequest?: typeof request
	): Promise<PostRestoreResponse> {
		const requestInstance = customRequest || request;
		const data = await requestInstance<PostRestoreResponse>({
			endpoint: joinUrls(mintUrl, '/v1/restore'),
			method: 'POST',
			requestBody: restorePayload
		});

		if (!isObj(data) || !Array.isArray(data?.outputs) || !Array.isArray(data?.signatures)) {
			throw new Error('bad response');
		}

		return data;
	}

	async restore(restorePayload: {
		outputs: Array<SerializedBlindedMessage>;
	}): Promise<PostRestoreResponse> {
		return CashuMint.restore(this._mintUrl, restorePayload, this._customRequest);
	}

	/**
	 * Tries to establish a websocket connection with the websocket mint url according to NUT-17
	 */
	async connectWebSocket() {
		if (this.ws) {
			await this.ws.ensureConnection();
		} else {
			const mintUrl = new URL(this._mintUrl);
			const wsSegment = 'v1/ws';
			if (mintUrl.pathname) {
				if (mintUrl.pathname.endsWith('/')) {
					mintUrl.pathname += wsSegment;
				} else {
					mintUrl.pathname += '/' + wsSegment;
				}
			}
			this.ws = ConnectionManager.getInstance().getConnection(
				`${mintUrl.protocol === 'https:' ? 'wss' : 'ws'}://${mintUrl.host}${mintUrl.pathname}`
			);
			try {
				await this.ws.connect();
			} catch (e) {
				console.log(e);
				throw new Error('Failed to connect to WebSocket...');
			}
		}
	}

	/**
	 * Closes a websocket connection
	 */
	disconnectWebSocket() {
		if (this.ws) {
			this.ws.close();
		}
	}

	get webSocketConnection() {
		return this.ws;
	}

	async handleBlindAuth(path: string) {
		if (!this._checkNut22) {
			return;
		}
		const info = await this.getLazyMintInfo();
		if (info.requiresBlindAuthToken(path)) {
			if (!this._authTokenGetter) {
				throw new Error('Can not call a protected endpoint without authProofGetter');
			}
			return this._authTokenGetter();
		}
		return undefined;
	}
}

export { CashuMint };<|MERGE_RESOLUTION|>--- conflicted
+++ resolved
@@ -144,21 +144,14 @@
 	public static async createMintQuote(
 		mintUrl: string,
 		mintQuotePayload: MintQuotePayload,
-<<<<<<< HEAD
-		customRequest?: typeof request
+		customRequest?: typeof request,
+		blindAuthToken?: string
 	): Promise<PartialMintQuoteResponse> {
 		const requestInstance = customRequest || request;
+		const headers: Record<string, string> = blindAuthToken ? { 'Blind-auth': blindAuthToken } : {};
 		const response = await requestInstance<
 			PartialMintQuoteResponse & MintQuoteResponsePaidDeprecated
 		>({
-=======
-		customRequest?: typeof request,
-		blindAuthToken?: string
-	): Promise<MintQuoteResponse> {
-		const requestInstance = customRequest || request;
-		const headers: Record<string, string> = blindAuthToken ? { 'Blind-auth': blindAuthToken } : {};
-		const response = await requestInstance<MintQuoteResponse & MintQuoteResponsePaidDeprecated>({
->>>>>>> 69c0314e
 			endpoint: joinUrls(mintUrl, '/v1/mint/quote/bolt11'),
 			method: 'POST',
 			requestBody: mintQuotePayload,
@@ -172,11 +165,7 @@
 	 * @param mintQuotePayload Payload for creating a new mint quote
 	 * @returns the mint will create and return a new mint quote containing a payment request for the specified amount and unit
 	 */
-<<<<<<< HEAD
 	async createMintQuote(mintQuotePayload: MintQuotePayload): Promise<PartialMintQuoteResponse> {
-		return CashuMint.createMintQuote(this._mintUrl, mintQuotePayload, this._customRequest);
-=======
-	async createMintQuote(mintQuotePayload: MintQuotePayload): Promise<MintQuoteResponse> {
 		const blindAuthToken = await this.handleBlindAuth('/v1/mint/quote/bolt11');
 		return CashuMint.createMintQuote(
 			this._mintUrl,
@@ -184,7 +173,6 @@
 			this._customRequest,
 			blindAuthToken
 		);
->>>>>>> 69c0314e
 	}
 
 	/**
@@ -197,21 +185,14 @@
 	public static async checkMintQuote(
 		mintUrl: string,
 		quote: string,
-<<<<<<< HEAD
-		customRequest?: typeof request
+		customRequest?: typeof request,
+		blindAuthToken?: string
 	): Promise<PartialMintQuoteResponse> {
 		const requestInstance = customRequest || request;
+		const headers: Record<string, string> = blindAuthToken ? { 'Blind-auth': blindAuthToken } : {};
 		const response = await requestInstance<
 			PartialMintQuoteResponse & MintQuoteResponsePaidDeprecated
 		>({
-=======
-		customRequest?: typeof request,
-		blindAuthToken?: string
-	): Promise<MintQuoteResponse> {
-		const requestInstance = customRequest || request;
-		const headers: Record<string, string> = blindAuthToken ? { 'Blind-auth': blindAuthToken } : {};
-		const response = await requestInstance<MintQuoteResponse & MintQuoteResponsePaidDeprecated>({
->>>>>>> 69c0314e
 			endpoint: joinUrls(mintUrl, '/v1/mint/quote/bolt11', quote),
 			method: 'GET',
 			headers
@@ -225,14 +206,9 @@
 	 * @param quote Quote ID
 	 * @returns the mint will create and return a Lightning invoice for the specified amount
 	 */
-<<<<<<< HEAD
 	async checkMintQuote(quote: string): Promise<PartialMintQuoteResponse> {
-		return CashuMint.checkMintQuote(this._mintUrl, quote, this._customRequest);
-=======
-	async checkMintQuote(quote: string): Promise<MintQuoteResponse> {
 		const blindAuthToken = await this.handleBlindAuth(`/v1/mint/quote/bolt11/${quote}`);
 		return CashuMint.checkMintQuote(this._mintUrl, quote, this._customRequest, blindAuthToken);
->>>>>>> 69c0314e
 	}
 
 	/**
@@ -282,21 +258,14 @@
 	public static async createMeltQuote(
 		mintUrl: string,
 		meltQuotePayload: MeltQuotePayload,
-<<<<<<< HEAD
-		customRequest?: typeof request
+		customRequest?: typeof request,
+		blindAuthToken?: string
 	): Promise<PartialMeltQuoteResponse> {
 		const requestInstance = customRequest || request;
+		const headers: Record<string, string> = blindAuthToken ? { 'Blind-auth': blindAuthToken } : {};
 		const response = await requestInstance<
 			PartialMeltQuoteResponse & MeltQuoteResponsePaidDeprecated
 		>({
-=======
-		customRequest?: typeof request,
-		blindAuthToken?: string
-	): Promise<MeltQuoteResponse> {
-		const requestInstance = customRequest || request;
-		const headers: Record<string, string> = blindAuthToken ? { 'Blind-auth': blindAuthToken } : {};
-		const response = await requestInstance<MeltQuoteResponse & MeltQuoteResponsePaidDeprecated>({
->>>>>>> 69c0314e
 			endpoint: joinUrls(mintUrl, '/v1/melt/quote/bolt11'),
 			method: 'POST',
 			requestBody: meltQuotePayload,
@@ -320,11 +289,7 @@
 	 * @param MeltQuotePayload
 	 * @returns
 	 */
-<<<<<<< HEAD
 	async createMeltQuote(meltQuotePayload: MeltQuotePayload): Promise<PartialMeltQuoteResponse> {
-		return CashuMint.createMeltQuote(this._mintUrl, meltQuotePayload, this._customRequest);
-=======
-	async createMeltQuote(meltQuotePayload: MeltQuotePayload): Promise<MeltQuoteResponse> {
 		const blindAuthToken = await this.handleBlindAuth('/v1/melt/quote/bolt11');
 		return CashuMint.createMeltQuote(
 			this._mintUrl,
@@ -332,7 +297,6 @@
 			this._customRequest,
 			blindAuthToken
 		);
->>>>>>> 69c0314e
 	}
 
 	/**
@@ -344,14 +308,9 @@
 	public static async checkMeltQuote(
 		mintUrl: string,
 		quote: string,
-<<<<<<< HEAD
-		customRequest?: typeof request
+		customRequest?: typeof request,
+		blindAuthToken?: string
 	): Promise<PartialMeltQuoteResponse> {
-=======
-		customRequest?: typeof request,
-		blindAuthToken?: string
-	): Promise<MeltQuoteResponse> {
->>>>>>> 69c0314e
 		const requestInstance = customRequest || request;
 		const headers: Record<string, string> = blindAuthToken ? { 'Blind-auth': blindAuthToken } : {};
 		const response = await requestInstance<MeltQuoteResponse & MeltQuoteResponsePaidDeprecated>({
@@ -380,14 +339,9 @@
 	 * @param quote Quote ID
 	 * @returns
 	 */
-<<<<<<< HEAD
 	async checkMeltQuote(quote: string): Promise<PartialMeltQuoteResponse> {
-		return CashuMint.checkMeltQuote(this._mintUrl, quote, this._customRequest);
-=======
-	async checkMeltQuote(quote: string): Promise<MeltQuoteResponse> {
 		const blindAuthToken = await this.handleBlindAuth(`/v1/melt/quote/bolt11/${quote}`);
 		return CashuMint.checkMeltQuote(this._mintUrl, quote, this._customRequest, blindAuthToken);
->>>>>>> 69c0314e
 	}
 
 	/**
@@ -400,14 +354,9 @@
 	public static async melt(
 		mintUrl: string,
 		meltPayload: MeltPayload,
-<<<<<<< HEAD
-		customRequest?: typeof request
+		customRequest?: typeof request,
+		blindAuthToken?: string
 	): Promise<PartialMeltQuoteResponse> {
-=======
-		customRequest?: typeof request,
-		blindAuthToken?: string
-	): Promise<MeltQuoteResponse> {
->>>>>>> 69c0314e
 		const requestInstance = customRequest || request;
 		const headers: Record<string, string> = blindAuthToken ? { 'Blind-auth': blindAuthToken } : {};
 		const response = await requestInstance<MeltQuoteResponse & MeltQuoteResponsePaidDeprecated>({
@@ -434,14 +383,9 @@
 	 * @param meltPayload
 	 * @returns
 	 */
-<<<<<<< HEAD
 	async melt(meltPayload: MeltPayload): Promise<PartialMeltQuoteResponse> {
-		return CashuMint.melt(this._mintUrl, meltPayload, this._customRequest);
-=======
-	async melt(meltPayload: MeltPayload): Promise<MeltQuoteResponse> {
 		const blindAuthToken = await this.handleBlindAuth('/v1/melt/bolt11');
 		return CashuMint.melt(this._mintUrl, meltPayload, this._customRequest, blindAuthToken);
->>>>>>> 69c0314e
 	}
 	/**
 	 * Checks if specific proofs have already been redeemed
