import {
	CheckSpendablePayload,
	CheckSpendableResponse,
	GetInfoResponse,
	MeltPayload,
	MeltResponse,
	MintKeys,
	MintActiveKeys,
	MintAllKeysets,
	PostRestoreResponse,
	RequestMintResponse,
	SerializedBlindedMessage,
	SplitPayload,
	SplitResponse,
	RequestMintPayload,
	PostMintPayload,
	PostMintResponse,
	PostRestorePayload,
	MeltQuotePayload,
	MeltQuoteResponse
} from './model/types/index.js';
import request from './request.js';
import { isObj, joinUrls } from './utils.js';

/**
 * Class represents Cashu Mint API. This class contains Lower level functions that are implemented by CashuWallet.
 */
class CashuMint {
	/**
	 * @param _mintUrl requires mint URL to create this object
	 * @param _customRequest if passed, use custom request implementation for network communication with the mint
	 */
<<<<<<< HEAD
	constructor(
		private _mintUrl: string,
		private _customRequest?: typeof request
	) { }
=======
	constructor(private _mintUrl: string, private _customRequest?: typeof request) {}
>>>>>>> 60083093

	get mintUrl() {
		return this._mintUrl;
	}

	/**
	 * fetches mints info at the /info endpoint
	 * @param mintUrl
	 * @param customRequest
	 */
	public static async getInfo(
		mintUrl: string,
		customRequest?: typeof request
	): Promise<GetInfoResponse> {
		const requestInstance = customRequest || request;
		return requestInstance<GetInfoResponse>({ endpoint: joinUrls(mintUrl, '/v1/info') });
	}
	/**
	 * fetches mints info at the /info endpoint
	 */
	async getInfo(): Promise<GetInfoResponse> {
		return CashuMint.getInfo(this._mintUrl, this._customRequest);
	}
	/**
	 * Starts a minting process by requesting an invoice from the mint
	 * @param mintUrl
	 * @param amount Amount requesting for mint.
	 * @param customRequest
	 * @returns the mint will create and return a Lightning invoice for the specified amount
	 */
	public static async mintQuote(mintUrl: string, requestMintPayload: RequestMintPayload, customRequest?: typeof request): Promise<RequestMintResponse> {
		const requestInstance = customRequest || request;
		return requestInstance<RequestMintResponse>({
			endpoint: joinUrls(mintUrl, '/v1/mint/quote/bolt11'),
			method: 'POST',
			requestBody: requestMintPayload
		});
	}

	/**
	 * Starts a minting process by requesting an invoice from the mint
	 * @param amount Amount requesting for mint.
	 * @returns the mint will create and return a Lightning invoice for the specified amount
	 */
	async mintQuote(requestMintPayload: RequestMintPayload, customRequest?: typeof request): Promise<RequestMintResponse> {
		return CashuMint.mintQuote(this._mintUrl, requestMintPayload, customRequest);
	}
	/**
	 * Requests the mint to perform token minting after the LN invoice has been paid
	 * @param mintUrl
	 * @param payloads outputs (Blinded messages) that can be written
	 * @param hash hash (id) used for by the mint to keep track of wether the invoice has been paid yet
	 * @param customRequest
	 * @returns serialized blinded signatures
	 */
	public static async mint(
		mintUrl: string,
		mintPayload: PostMintPayload,
		customRequest?: typeof request
	) {
		const requestInstance = customRequest || request;
		const data = await requestInstance<PostMintResponse>({
			endpoint: joinUrls(mintUrl, '/v1/mint/bolt11'),
			method: 'POST',
			requestBody: mintPayload
		});

		if (!isObj(data) || !Array.isArray(data?.signatures)) {
			throw new Error('bad response');
		}

		return data;
	}
	/**
	 * Requests the mint to perform token minting after the LN invoice has been paid
	 * @param payloads outputs (Blinded messages) that can be written
	 * @param hash hash (id) used for by the mint to keep track of wether the invoice has been paid yet
	 * @returns serialized blinded signatures
	 */
	async mint(mintPayload: PostMintPayload, customRequest?: typeof request) {
		return CashuMint.mint(this._mintUrl, mintPayload, customRequest);
	}
	/**
	 * Get the mints public keys
	 * @param mintUrl
	 * @param keysetId optional param to get the keys for a specific keyset. If not specified, the keys from the active keyset are fetched
	 * @param customRequest
	 * @returns
	 */
	public static async getKeys(mintUrl: string, keysetId?: string, customRequest?: typeof request): Promise<MintActiveKeys> {
		// backwards compatibility for base64 encoded keyset ids
		if (keysetId) {
			// make the keysetId url safe
			keysetId = keysetId.replace(/\//g, '_').replace(/\+/g, '-');
		}
		const requestInstance = customRequest || request;
		const data = await requestInstance<MintActiveKeys>({
			endpoint: keysetId ? joinUrls(mintUrl, '/v1/keys', keysetId) : joinUrls(mintUrl, '/v1/keys')
		});

		if (!isObj(data) || !Array.isArray(data.keysets)) {
			throw new Error('bad response');
		}

		return data;
	}
	/**
	 * Get the mints public keys
	 * @param keysetId optional param to get the keys for a specific keyset. If not specified, the keys from the active keyset are fetched
	 * @returns the mints public keys
	 */
	async getKeys(keysetId?: string, mintUrl?: string, unit?: string, customRequest?: typeof request): Promise<MintKeys> {
		const allKeys = await CashuMint.getKeys(mintUrl || this._mintUrl, keysetId, customRequest);
		// find keyset with unit 'sat'
		const satKeys = (allKeys.keysets).find((keys) => keys.unit === unit ? unit : 'sat');
		if (!satKeys) {
			throw new Error('No keyset with unit "sat" found');
		}
		return satKeys
	}
	/**
	 * Get the mints keysets in no specific order
	 * @param mintUrl
	 * @param customRequest
	 * @returns all the mints past and current keysets.
	 */
	public static async getKeySets(mintUrl: string, customRequest?: typeof request): Promise<MintAllKeysets> {
		const requestInstance = customRequest || request;
		return requestInstance<MintAllKeysets>({ endpoint: joinUrls(mintUrl, '/v1/keysets') });
	}

	/**
	 * Get the mints keysets in no specific order
	 * @returns all the mints past and current keysets.
	 */
	async getKeySets(): Promise<MintAllKeysets> {
		return CashuMint.getKeySets(this._mintUrl);
	}

	/**
	 * Ask mint to perform a split operation
	 * @param mintUrl
	 * @param splitPayload data needed for performing a token split
	 * @param customRequest
	 * @returns split tokens
	 */
	public static async split(mintUrl: string, splitPayload: SplitPayload, customRequest?: typeof request): Promise<SplitResponse> {
		const requestInstance = customRequest || request;
		const data = await requestInstance<SplitResponse>({
			endpoint: joinUrls(mintUrl, '/v1/split'),
			method: 'POST',
			requestBody: splitPayload
		});

		if (!isObj(data) || !Array.isArray(data?.signatures)) {
			throw new Error('bad response');
		}

		return data;
	}
	/**
	 * Ask mint to perform a split operation
	 * @param splitPayload data needed for performing a token split
	 * @returns split tokens
	 */
	async split(splitPayload: SplitPayload): Promise<SplitResponse> {
		return CashuMint.split(this._mintUrl, splitPayload, this._customRequest);
	}
	/**
	 * Asks the mint for a melt quote
	 * @param mintUrl
	 * @param MeltQuotePayload
	 * @returns
	 */
	public static async meltQuote(mintUrl: string, meltQuotePayload: MeltQuotePayload): Promise<MeltQuoteResponse> {
		const data = await request<MeltQuoteResponse>({
			endpoint: joinUrls(mintUrl, '/v1/melt/quote/bolt11'),
			method: 'POST',
			requestBody: meltQuotePayload
		});

		if (!isObj(data) || typeof data?.amount !== 'number' || typeof data?.fee_reserve !== 'number' || typeof data?.quote !== 'string') {
			throw new Error('bad response');
		}

		return data;
	}
	/**
	 * Asks the mint for a melt quote
	 * @param MeltQuotePayload
	 * @returns
	 */
	async meltQuote(meltQuotePayload: MeltQuotePayload): Promise<MeltQuoteResponse> {
		return CashuMint.meltQuote(this._mintUrl, meltQuotePayload);
	}
	/**
	 * Ask mint to perform a melt operation. This pays a lightning invoice and destroys tokens matching its amount + fees
	 * @param mintUrl
	 * @param meltPayload
	 * @param customRequest
	 * @returns
	 */
	public static async melt(mintUrl: string, meltPayload: MeltPayload, customRequest?: typeof request): Promise<MeltResponse> {
		const requestInstance = customRequest || request;
		const data = await requestInstance<MeltResponse>({
			endpoint: joinUrls(mintUrl, '/v1/melt/bolt11'),
			method: 'POST',
			requestBody: meltPayload
		});

		if (
			!isObj(data) ||
			typeof data?.paid !== 'boolean' ||
			(data?.proof !== null && typeof data?.proof !== 'string')
		) {
			throw new Error('bad response');
		}

		return data;
	}
	/**
	 * Ask mint to perform a melt operation. This pays a lightning invoice and destroys tokens matching its amount + fees
	 * @param meltPayload
	 * @returns
	 */
	async melt(meltPayload: MeltPayload): Promise<MeltResponse> {
		return CashuMint.melt(this._mintUrl, meltPayload, this._customRequest);
	}
	/**
	 * Checks if specific proofs have already been redeemed
	 * @param mintUrl
	 * @param checkPayload
	 * @param customRequest
	 * @returns redeemed and unredeemed ordered list of booleans
	 */
	public static async check(
		mintUrl: string,
		checkPayload: CheckSpendablePayload,
		customRequest?: typeof request
	): Promise<CheckSpendableResponse> {
		const requestInstance = customRequest || request;
		const data = await requestInstance<CheckSpendableResponse>({
			endpoint: joinUrls(mintUrl, '/v1/check'),
			method: 'POST',
			requestBody: checkPayload
		});

		if (!isObj(data) || !Array.isArray(data?.spendable)) {
			throw new Error('bad response');
		}

		return data;
	}
	/**
	 * Checks if specific proofs have already been redeemed
	 * @param checkPayload
	 * @returns redeemed and unredeemed ordered list of booleans
	 */
	async check(checkPayload: CheckSpendablePayload): Promise<CheckSpendableResponse> {
		return CashuMint.check(this._mintUrl, checkPayload, this._customRequest);
	}

	public static async restore(
		mintUrl: string,
		restorePayload: PostRestorePayload,
		customRequest?: typeof request
	): Promise<PostRestoreResponse> {
		const requestInstance = customRequest || request;
		const data = await requestInstance<PostRestoreResponse>({
			endpoint: joinUrls(mintUrl, '/v1/restore'),
			method: 'POST',
			requestBody: restorePayload
		});

		if (!isObj(data) || !Array.isArray(data?.outputs) || !Array.isArray(data?.promises)) {
			throw new Error('bad response');
		}

		return data;
	}

	async restore(restorePayload: {
		outputs: Array<SerializedBlindedMessage>;
	}): Promise<PostRestoreResponse> {
		return CashuMint.restore(this._mintUrl, restorePayload, this._customRequest);
	}
}

export { CashuMint };<|MERGE_RESOLUTION|>--- conflicted
+++ resolved
@@ -30,14 +30,7 @@
 	 * @param _mintUrl requires mint URL to create this object
 	 * @param _customRequest if passed, use custom request implementation for network communication with the mint
 	 */
-<<<<<<< HEAD
-	constructor(
-		private _mintUrl: string,
-		private _customRequest?: typeof request
-	) { }
-=======
-	constructor(private _mintUrl: string, private _customRequest?: typeof request) {}
->>>>>>> 60083093
+	constructor(private _mintUrl: string, private _customRequest?: typeof request) { }
 
 	get mintUrl() {
 		return this._mintUrl;
@@ -193,7 +186,7 @@
 		});
 
 		if (!isObj(data) || !Array.isArray(data?.signatures)) {
-			throw new Error('bad response');
+			throw new Error(data.detail ?? 'bad response');
 		}
 
 		return data;
