import {
	blindMessage,
	constructProofFromPromise,
	serializeProof
} from '@cashu/crypto/modules/client';
import { deriveBlindingFactor, deriveSecret } from '@cashu/crypto/modules/client/NUT09';
import { createP2PKsecret, getSignedProofs } from '@cashu/crypto/modules/client/NUT11';
import { verifyDLEQProof_reblind } from '@cashu/crypto/modules/client/NUT12';
import { hashToCurve, pointFromHex } from '@cashu/crypto/modules/common';
import { DLEQ, type Proof as NUT11Proof } from '@cashu/crypto/modules/common';
import { bytesToHex, hexToBytes, randomBytes } from '@noble/hashes/utils';
import { CashuMint } from './CashuMint.js';
import { BlindedMessage } from './model/BlindedMessage.js';
import { MintInfo } from './model/MintInfo.js';
import {
	GetInfoResponse,
	MeltProofOptions,
	MeltQuoteState,
	MintProofOptions,
	MintQuoteResponse,
	MintQuoteState,
	OutputAmounts,
	ProofState,
	ReceiveOptions,
	RestoreOptions,
	SendOptions,
	SerializedBlindedSignature,
	SerializedDLEQ,
	SwapOptions,
	type MeltPayload,
	type MeltProofsResponse,
	type MeltQuotePayload,
	type MeltQuoteResponse,
	type MintKeys,
	type MintKeyset,
	type MintPayload,
	type MintQuotePayload,
	type Proof,
	type SendResponse,
	type SerializedBlindedMessage,
	type SwapPayload,
	type Token,
<<<<<<< HEAD
	LockedMintQuoteResponse
=======
	MPPOption,
	MeltQuoteOptions,
	SwapTransaction
>>>>>>> 79448132
} from './model/types/index.js';
import { SubscriptionCanceller } from './model/types/wallet/websocket.js';
import {
	bytesToNumber,
	getDecodedToken,
	getKeepAmounts,
	hasValidDleq,
	numberToHexPadded64,
	splitAmount,
	stripDleq,
	sumProofs
} from './utils.js';
<<<<<<< HEAD
import { signMintQuote } from './crypto/nut-20.js';
=======
import {
	OutputData,
	OutputDataFactory,
	OutputDataLike,
	isOutputDataFactory
} from './model/OutputData.js';
>>>>>>> 79448132

/**
 * The default number of proofs per denomination to keep in a wallet.
 */
const DEFAULT_DENOMINATION_TARGET = 3;

/**
 * The default unit for the wallet, if not specified in constructor.
 */
const DEFAULT_UNIT = 'sat';

/**
 * Class that represents a Cashu wallet.
 * This class should act as the entry point for this library
 */
class CashuWallet {
	private _keys: Map<string, MintKeys> = new Map();
	private _keysetId: string | undefined;
	private _keysets: Array<MintKeyset> = [];
	private _seed: Uint8Array | undefined = undefined;
	private _unit = DEFAULT_UNIT;
	private _mintInfo: MintInfo | undefined = undefined;
	private _denominationTarget = DEFAULT_DENOMINATION_TARGET;
	private _keepFactory: OutputDataFactory | undefined;

	mint: CashuMint;

	/**
	 * @param mint Cashu mint instance is used to make api calls
	 * @param options.unit optionally set unit (default is 'sat')
	 * @param options.keys public keys from the mint (will be fetched from mint if not provided)
	 * @param options.keysets keysets from the mint (will be fetched from mint if not provided)
	 * @param options.mintInfo mint info from the mint (will be fetched from mint if not provided)
	 * @param options.denominationTarget target number proofs per denomination (default: see @constant DEFAULT_DENOMINATION_TARGET)
	 * @param options.bip39seed BIP39 seed for deterministic secrets.
	 * @param options.keepFactory A function that will be used by all parts of the library that produce proofs to be kept (change, etc.).
	 * This can lead to poor performance, in which case the seed should be directly provided
	 */
	constructor(
		mint: CashuMint,
		options?: {
			unit?: string;
			keys?: Array<MintKeys> | MintKeys;
			keysets?: Array<MintKeyset>;
			mintInfo?: GetInfoResponse;
			bip39seed?: Uint8Array;
			denominationTarget?: number;
			keepFactory?: OutputDataFactory;
		}
	) {
		this.mint = mint;
		let keys: Array<MintKeys> = [];
		if (options?.keys && !Array.isArray(options.keys)) {
			keys = [options.keys];
		} else if (options?.keys && Array.isArray(options?.keys)) {
			keys = options?.keys;
		}
		if (keys) keys.forEach((key: MintKeys) => this._keys.set(key.id, key));
		if (options?.unit) this._unit = options?.unit;
		if (options?.keysets) this._keysets = options.keysets;
		if (options?.mintInfo) this._mintInfo = new MintInfo(options.mintInfo);
		if (options?.denominationTarget) {
			this._denominationTarget = options.denominationTarget;
		}

		if (options?.bip39seed) {
			if (options.bip39seed instanceof Uint8Array) {
				this._seed = options.bip39seed;
				return;
			}
			throw new Error('bip39seed must be a valid UInt8Array');
		}
		if (options?.keepFactory) {
			this._keepFactory = options.keepFactory;
		}
	}

	get unit(): string {
		return this._unit;
	}
	get keys(): Map<string, MintKeys> {
		return this._keys;
	}
	get keysetId(): string {
		if (!this._keysetId) {
			throw new Error('No keysetId set');
		}
		return this._keysetId;
	}
	set keysetId(keysetId: string) {
		this._keysetId = keysetId;
	}
	get keysets(): Array<MintKeyset> {
		return this._keysets;
	}
	get mintInfo(): MintInfo {
		if (!this._mintInfo) {
			throw new Error('Mint info not loaded');
		}
		return this._mintInfo;
	}

	/**
	 * Get information about the mint
	 * @returns mint info
	 */
	async getMintInfo(): Promise<MintInfo> {
		const infoRes = await this.mint.getInfo();
		this._mintInfo = new MintInfo(infoRes);
		return this._mintInfo;
	}

	/**
	 * Get stored information about the mint or request it if not loaded.
	 * @returns mint info
	 */
	async lazyGetMintInfo(): Promise<MintInfo> {
		if (!this._mintInfo) {
			return await this.getMintInfo();
		}
		return this._mintInfo;
	}

	/**
	 * Load mint information, keysets and keys. This function can be called if no keysets are passed in the constructor
	 */
	async loadMint() {
		await this.getMintInfo();
		await this.getKeySets();
		await this.getKeys();
	}

	/**
	 * Choose a keyset to activate based on the lowest input fee
	 *
	 * Note: this function will filter out deprecated base64 keysets
	 *
	 * @param keysets keysets to choose from
	 * @returns active keyset
	 */
	getActiveKeyset(keysets: Array<MintKeyset>): MintKeyset {
		let activeKeysets = keysets.filter((k: MintKeyset) => k.active);

		// we only consider keyset IDs that start with "00"
		activeKeysets = activeKeysets.filter((k: MintKeyset) => k.id.startsWith('00'));

		const activeKeyset = activeKeysets.sort(
			(a: MintKeyset, b: MintKeyset) => (a.input_fee_ppk ?? 0) - (b.input_fee_ppk ?? 0)
		)[0];
		if (!activeKeyset) {
			throw new Error('No active keyset found');
		}
		return activeKeyset;
	}

	/**
	 * Get keysets from the mint with the unit of the wallet
	 * @returns keysets with wallet's unit
	 */
	async getKeySets(): Promise<Array<MintKeyset>> {
		const allKeysets = await this.mint.getKeySets();
		const unitKeysets = allKeysets.keysets.filter((k: MintKeyset) => k.unit === this._unit);
		this._keysets = unitKeysets;
		return this._keysets;
	}

	/**
	 * Get all active keys from the mint and set the keyset with the lowest fees as the active wallet keyset.
	 * @returns keyset
	 */
	async getAllKeys(): Promise<Array<MintKeys>> {
		const keysets = await this.mint.getKeys();
		this._keys = new Map(keysets.keysets.map((k: MintKeys) => [k.id, k]));
		this.keysetId = this.getActiveKeyset(this._keysets).id;
		return keysets.keysets;
	}

	/**
	 * Get public keys from the mint. If keys were already fetched, it will return those.
	 *
	 * If `keysetId` is set, it will fetch and return that specific keyset.
	 * Otherwise, we select an active keyset with the unit of the wallet.
	 *
	 * @param keysetId optional keysetId to get keys for
	 * @param forceRefresh? if set to true, it will force refresh the keyset from the mint
	 * @returns keyset
	 */
	async getKeys(keysetId?: string, forceRefresh?: boolean): Promise<MintKeys> {
		if (!(this._keysets.length > 0) || forceRefresh) {
			await this.getKeySets();
		}
		// no keyset id is chosen, let's choose one
		if (!keysetId) {
			const localKeyset = this.getActiveKeyset(this._keysets);
			keysetId = localKeyset.id;
		}
		// make sure we have keyset for this id
		if (!this._keysets.find((k: MintKeyset) => k.id === keysetId)) {
			await this.getKeySets();
			if (!this._keysets.find((k: MintKeyset) => k.id === keysetId)) {
				throw new Error(`could not initialize keys. No keyset with id '${keysetId}' found`);
			}
		}

		// make sure we have keys for this id
		if (!this._keys.get(keysetId)) {
			const keys = await this.mint.getKeys(keysetId);
			this._keys.set(keysetId, keys.keysets[0]);
		}

		// set and return
		this.keysetId = keysetId;
		return this._keys.get(keysetId) as MintKeys;
	}

	/**
	 * Receive an encoded or raw Cashu token (only supports single tokens. It will only process the first token in the token array)
	 * @param {(string|Token)} token - Cashu token, either as string or decoded
	 * @param {ReceiveOptions} [options] - Optional configuration for token processing
	 * @returns New token with newly created proofs, token entries that had errors
	 */
	async receive(token: string | Token, options?: ReceiveOptions): Promise<Array<Proof>> {
<<<<<<< HEAD
		const { requireDleq, keysetId, outputAmounts, counter, pubkey, privkey } = options || {};
=======
		const { requireDleq, keysetId, outputAmounts, counter, pubkey, privkey, outputData, p2pk } =
			options || {};
>>>>>>> 79448132

		if (typeof token === 'string') {
			token = getDecodedToken(token);
		}
		const keys = await this.getKeys(keysetId);
		if (requireDleq) {
			if (token.proofs.some((p: Proof) => !hasValidDleq(p, keys))) {
				throw new Error('Token contains proofs with invalid DLEQ');
			}
		}
		const amount = sumProofs(token.proofs) - this.getFeesForProofs(token.proofs);
		let newOutputData: { send: Array<OutputDataLike> | OutputDataFactory } | undefined = undefined;
		if (outputData) {
			newOutputData = { send: outputData };
		} else if (this._keepFactory) {
			newOutputData = { send: this._keepFactory };
		}
		const swapTransaction = this.createSwapPayload(
			amount,
			token.proofs,
			keys,
			outputAmounts,
			counter,
			pubkey,
			privkey,
			newOutputData,
			p2pk
		);
		const { signatures } = await this.mint.swap(swapTransaction.payload);
		const proofs = swapTransaction.outputData.map((d, i) => d.toProof(signatures[i], keys));
		const orderedProofs: Array<Proof> = [];
		swapTransaction.sortedIndices.forEach((s, o) => {
			orderedProofs[s] = proofs[o];
		});
		return orderedProofs;
	}

	/**
	 * Send proofs of a given amount, by providing at least the required amount of proofs
	 * @param amount amount to send
	 * @param proofs array of proofs (accumulated amount of proofs must be >= than amount)
	 * @param {SendOptions} [options] - Optional parameters for configuring the send operation
	 * @returns {SendResponse}
	 */
	async send(amount: number, proofs: Array<Proof>, options?: SendOptions): Promise<SendResponse> {
		const {
			proofsWeHave,
			offline,
			includeFees,
			includeDleq,
			keysetId,
			outputAmounts,
			pubkey,
			privkey,
			outputData
		} = options || {};
		if (includeDleq) {
			proofs = proofs.filter((p: Proof) => p.dleq != undefined);
		}
		if (sumProofs(proofs) < amount) {
			throw new Error('Not enough funds available to send');
		}
		const { keep: keepProofsOffline, send: sendProofOffline } = this.selectProofsToSend(
			proofs,
			amount,
			options?.includeFees
		);
		const expectedFee = includeFees ? this.getFeesForProofs(sendProofOffline) : 0;
		if (
			!offline &&
			(sumProofs(sendProofOffline) != amount + expectedFee || // if the exact amount cannot be selected
				outputAmounts ||
				pubkey ||
				privkey ||
				keysetId ||
				outputData) // these options require a swap
		) {
			// we need to swap
			// input selection, needs fees because of the swap
			const { keep: keepProofsSelect, send: sendProofs } = this.selectProofsToSend(
				proofs,
				amount,
				true
			);
			proofsWeHave?.push(...keepProofsSelect);

			const sendRes = await this.swap(amount, sendProofs, options);
			let { keep, send } = sendRes;
			const serialized = sendRes.serialized;
			keep = keepProofsSelect.concat(keep);

			if (!includeDleq) {
				send = stripDleq(send);
			}

			return { keep, send, serialized };
		}

		if (sumProofs(sendProofOffline) < amount + expectedFee) {
			throw new Error('Not enough funds available to send');
		}

		if (!includeDleq) {
			return { keep: keepProofsOffline, send: stripDleq(sendProofOffline) };
		}

		return { keep: keepProofsOffline, send: sendProofOffline };
	}

	selectProofsToSend(
		proofs: Array<Proof>,
		amountToSend: number,
		includeFees?: boolean
	): SendResponse {
		const sortedProofs = proofs.sort((a: Proof, b: Proof) => a.amount - b.amount);
		const smallerProofs = sortedProofs
			.filter((p: Proof) => p.amount <= amountToSend)
			.sort((a: Proof, b: Proof) => b.amount - a.amount);
		const biggerProofs = sortedProofs
			.filter((p: Proof) => p.amount > amountToSend)
			.sort((a: Proof, b: Proof) => a.amount - b.amount);
		const nextBigger = biggerProofs[0];
		if (!smallerProofs.length && nextBigger) {
			return {
				keep: proofs.filter((p: Proof) => p.secret !== nextBigger.secret),
				send: [nextBigger]
			};
		}

		if (!smallerProofs.length && !nextBigger) {
			return { keep: proofs, send: [] };
		}

		let remainder = amountToSend;
		let selectedProofs = [smallerProofs[0]];
		const returnedProofs = [];
		const feePPK = includeFees ? this.getFeesForProofs(selectedProofs) : 0;
		remainder -= selectedProofs[0].amount - feePPK / 1000;
		if (remainder > 0) {
			const { keep, send } = this.selectProofsToSend(
				smallerProofs.slice(1),
				remainder,
				includeFees
			);
			selectedProofs.push(...send);
			returnedProofs.push(...keep);
		}

		const selectedFeePPK = includeFees ? this.getFeesForProofs(selectedProofs) : 0;
		if (sumProofs(selectedProofs) < amountToSend + selectedFeePPK && nextBigger) {
			selectedProofs = [nextBigger];
		}

		return {
			keep: proofs.filter((p: Proof) => !selectedProofs.includes(p)),
			send: selectedProofs
		};
	}

	/**
	 * calculates the fees based on inputs (proofs)
	 * @param proofs input proofs to calculate fees for
	 * @returns fee amount
	 */
	getFeesForProofs(proofs: Array<Proof>): number {
		if (!this._keysets.length) {
			throw new Error('Could not calculate fees. No keysets found');
		}
		const keysetIds = new Set(proofs.map((p: Proof) => p.id));
		keysetIds.forEach((id: string) => {
			if (!this._keysets.find((k: MintKeyset) => k.id === id)) {
				throw new Error(`Could not calculate fees. No keyset found with id: ${id}`);
			}
		});

		const fees = Math.floor(
			Math.max(
				(proofs.reduce(
					(total: number, curr: Proof) =>
						total + (this._keysets.find((k: MintKeyset) => k.id === curr.id)?.input_fee_ppk || 0),
					0
				) +
					999) /
					1000,
				0
			)
		);
		return fees;
	}

	/**
	 * calculates the fees based on inputs for a given keyset
	 * @param nInputs number of inputs
	 * @param keysetId keysetId used to lookup `input_fee_ppk`
	 * @returns fee amount
	 */
	getFeesForKeyset(nInputs: number, keysetId: string): number {
		const fees = Math.floor(
			Math.max(
				(nInputs * (this._keysets.find((k: MintKeyset) => k.id === keysetId)?.input_fee_ppk || 0) +
					999) /
					1000,
				0
			)
		);
		return fees;
	}

	/**
	 * Splits and creates sendable tokens
	 * if no amount is specified, the amount is implied by the cumulative amount of all proofs
	 * if both amount and preference are set, but the preference cannot fulfill the amount, then we use the default split
	 *  @param {SwapOptions} [options] - Optional parameters for configuring the swap operation
	 * @returns promise of the change- and send-proofs
	 */
	async swap(amount: number, proofs: Array<Proof>, options?: SwapOptions): Promise<SendResponse> {
		let { outputAmounts } = options || {};
		const { includeFees, keysetId, counter, pubkey, privkey, proofsWeHave, outputData, p2pk } =
			options || {};
		const keyset = await this.getKeys(keysetId);

		const proofsToSend = proofs;
		let amountToSend = amount;
		const amountAvailable = sumProofs(proofs);
		let amountToKeep = amountAvailable - amountToSend - this.getFeesForProofs(proofsToSend);
		// send output selection
		let sendAmounts = outputAmounts?.sendAmounts || splitAmount(amountToSend, keyset.keys);

		// include the fees to spend the the outputs of the swap
		if (includeFees) {
			let outputFee = this.getFeesForKeyset(sendAmounts.length, keyset.id);
			let sendAmountsFee = splitAmount(outputFee, keyset.keys);
			while (
				this.getFeesForKeyset(sendAmounts.concat(sendAmountsFee).length, keyset.id) > outputFee
			) {
				outputFee++;
				sendAmountsFee = splitAmount(outputFee, keyset.keys);
			}
			sendAmounts = sendAmounts.concat(sendAmountsFee);
			amountToSend += outputFee;
			amountToKeep -= outputFee;
		}

		// keep output selection
		let keepAmounts;
		if (!outputAmounts?.keepAmounts && proofsWeHave) {
			keepAmounts = getKeepAmounts(
				proofsWeHave,
				amountToKeep,
				keyset.keys,
				this._denominationTarget
			);
		} else if (outputAmounts) {
			if (outputAmounts.keepAmounts?.reduce((a: number, b: number) => a + b, 0) != amountToKeep) {
				throw new Error('Keep amounts do not match amount to keep');
			}
			keepAmounts = outputAmounts.keepAmounts;
		}

		if (amountToSend + this.getFeesForProofs(proofsToSend) > amountAvailable) {
			console.error(
				`Not enough funds available (${amountAvailable}) for swap amountToSend: ${amountToSend} + fee: ${this.getFeesForProofs(
					proofsToSend
				)} | length: ${proofsToSend.length}`
			);
			throw new Error(`Not enough funds available for swap`);
		}

		if (amountToSend + this.getFeesForProofs(proofsToSend) + amountToKeep != amountAvailable) {
			throw new Error('Amounts do not match for swap');
		}

		outputAmounts = {
			keepAmounts: keepAmounts,
			sendAmounts: sendAmounts
		};

		const keepOutputData = outputData?.keep || this._keepFactory;
		const sendOutputData = outputData?.send;

		const swapTransaction = this.createSwapPayload(
			amountToSend,
			proofsToSend,
			keyset,
			outputAmounts,
			counter,
			pubkey,
			privkey,
			{ keep: keepOutputData, send: sendOutputData },
			p2pk
		);
		const { signatures } = await this.mint.swap(swapTransaction.payload);
		const swapProofs = swapTransaction.outputData.map((d, i) => d.toProof(signatures[i], keyset));
		const splitProofsToKeep: Array<Proof> = [];
		const splitProofsToSend: Array<Proof> = [];
		const reorderedKeepVector = Array(swapTransaction.keepVector.length);
		const reorderedProofs = Array(swapProofs.length);
		swapTransaction.sortedIndices.forEach((s, i) => {
			reorderedKeepVector[s] = swapTransaction.keepVector[i];
			reorderedProofs[s] = swapProofs[i];
		});
		reorderedProofs.forEach((p, i) => {
			if (reorderedKeepVector[i]) {
				splitProofsToKeep.push(p);
			} else {
				splitProofsToSend.push(p);
			}
		});
		return {
			keep: splitProofsToKeep,
			send: splitProofsToSend
		};
	}

	/**
	 * Regenerates
	 * @param start set starting point for count (first cycle for each keyset should usually be 0)
	 * @param count set number of blinded messages that should be generated
	 * @param options.keysetId set a custom keysetId to restore from. keysetIds can be loaded with `CashuMint.getKeySets()`
	 */
	async restore(
		start: number,
		count: number,
		options?: RestoreOptions
	): Promise<{ proofs: Array<Proof> }> {
		const { keysetId } = options || {};
		const keys = await this.getKeys(keysetId);
		if (!this._seed) {
			throw new Error('CashuWallet must be initialized with a seed to use restore');
		}
		// create blank amounts for unknown restore amounts
		const amounts = Array(count).fill(0);
		const outputData = OutputData.createDeterministicData(
			amounts.length,
			this._seed,
			start,
			keys,
			amounts
		);

		const { outputs, promises } = await this.mint.restore({
			outputs: outputData.map((d) => d.blindedMessage)
		});

		const outputsWithSignatures: Array<{
			signature: SerializedBlindedSignature;
			data: OutputData;
		}> = [];

		for (let i = 0; i < outputs.length; i++) {
			const data = outputData.find((d) => d.blindedMessage.B_ === outputs[i].B_);
			if (!data) {
				continue;
			}
			outputsWithSignatures[i] = {
				signature: promises[i],
				data
			};
		}
		outputsWithSignatures.forEach((o) => (o.data.blindedMessage.amount = o.signature.amount));

		return {
			proofs: outputsWithSignatures.map((d) => d.data.toProof(d.signature, keys))
		};
	}

	/**
	 * Requests a mint quote form the mint. Response returns a Lightning payment request for the requested given amount and unit.
	 * @param amount Amount requesting for mint.
	 * @param description optional description for the mint quote
	 * @param pubkey optional public key to lock the quote to
	 * @returns the mint will return a mint quote with a Lightning invoice for minting tokens of the specified amount and unit
	 */
	async createMintQuote(amount: number, description?: string) {
		const mintQuotePayload: MintQuotePayload = {
			unit: this._unit,
			amount: amount,
			description: description
		};
		return await this.mint.createMintQuote(mintQuotePayload);
	}

	/**
	 * Requests a mint quote from the mint that is locked to a public key.
	 * @param amount Amount requesting for mint.
	 * @param pubkey public key to lock the quote to
	 * @param description optional description for the mint quote
	 * @returns the mint will return a mint quote with a Lightning invoice for minting tokens of the specified amount and unit.
	 * The quote will be locked to the specified `pubkey`.
	 */
	async createLockedMintQuote(
		amount: number,
		pubkey: string,
		description?: string
	): Promise<LockedMintQuoteResponse> {
		const { supported } = (await this.getMintInfo()).isSupported(20);
		if (!supported) {
			throw new Error('Mint does not support NUT-20');
		}
		const mintQuotePayload: MintQuotePayload = {
			unit: this._unit,
			amount: amount,
			description: description,
			pubkey: pubkey
		};
		const res = await this.mint.createMintQuote(mintQuotePayload);
		if (!res.pubkey) {
			throw new Error('Mint returned unlocked mint quote');
		}
		return res as LockedMintQuoteResponse;
	}

	/**
	 * Gets an existing mint quote from the mint.
	 * @param quote Quote ID
	 * @returns the mint will create and return a Lightning invoice for the specified amount
	 */
	async checkMintQuote(quote: string) {
		return await this.mint.checkMintQuote(quote);
	}

	/**
	 * Mint proofs for a given mint quote
	 * @param amount amount to request
	 * @param {string} quote - ID of mint quote (when quote is a string)
	 * @param {LockedMintQuote} quote - containing the quote ID and unlocking private key (when quote is a LockedMintQuote)
	 * @param {MintProofOptions} [options] - Optional parameters for configuring the Mint Proof operation
	 * @returns proofs
	 */
	async mintProofs(
		amount: number,
		quote: MintQuoteResponse,
		options: MintProofOptions & { privateKey: string }
	): Promise<Array<Proof>>;
	async mintProofs(
		amount: number,
		quote: string,
		options?: MintProofOptions
	): Promise<Array<Proof>>;
	async mintProofs(
		amount: number,
		quote: string | MintQuoteResponse,
		options?: MintProofOptions & { privateKey?: string }
	): Promise<Array<Proof>> {
<<<<<<< HEAD
		let { keysetId, proofsWeHave, outputAmounts, counter, pubkey, privateKey } = options || {};
=======
		let { outputAmounts } = options || {};
		const { counter, pubkey, p2pk, keysetId, proofsWeHave, outputData } = options || {};

>>>>>>> 79448132
		const keyset = await this.getKeys(keysetId);
		if (!outputAmounts && proofsWeHave) {
			outputAmounts = {
				keepAmounts: getKeepAmounts(proofsWeHave, amount, keyset.keys, this._denominationTarget),
				sendAmounts: []
			};
		}
<<<<<<< HEAD
		const { blindedMessages, secrets, blindingFactors } = this.createRandomBlindedMessages(
			amount,
			keyset,
			outputAmounts?.keepAmounts,
			counter,
			pubkey
		);
		let mintPayload: MintPayload;
		if (typeof quote !== 'string') {
			if (!privateKey) {
				throw new Error('Can not sign locked quote without private key');
			}
			const mintQuoteSignature = signMintQuote(privateKey, quote.quote, blindedMessages);
			mintPayload = {
				outputs: blindedMessages,
				quote: quote.quote,
				signature: mintQuoteSignature
			};
		} else {
			mintPayload = {
				outputs: blindedMessages,
				quote: quote
			};
		}
=======

		let newBlindingData: Array<OutputData> = [];
		if (outputData) {
			if (isOutputDataFactory(outputData)) {
				const amounts = splitAmount(amount, keyset.keys, outputAmounts?.keepAmounts);
				for (let i = 0; i < amounts.length; i++) {
					newBlindingData.push(outputData(amounts[i], keyset));
				}
			} else {
				newBlindingData = outputData;
			}
		} else if (this._keepFactory) {
			const amounts = splitAmount(amount, keyset.keys, outputAmounts?.keepAmounts);
			for (let i = 0; i < amounts.length; i++) {
				newBlindingData.push(this._keepFactory(amounts[i], keyset));
			}
		} else {
			newBlindingData = this.createOutputData(
				amount,
				keyset,
				counter,
				pubkey,
				outputAmounts?.keepAmounts,
				p2pk
			);
		}
		const mintPayload: MintPayload = {
			outputs: newBlindingData.map((d) => d.blindedMessage),
			quote: quote
		};
>>>>>>> 79448132
		const { signatures } = await this.mint.mint(mintPayload);
		return newBlindingData.map((d, i) => d.toProof(signatures[i], keyset));
	}

	/**
	 * Requests a melt quote from the mint. Response returns amount and fees for a given unit in order to pay a Lightning invoice.
	 * @param invoice LN invoice that needs to get a fee estimate
	 * @returns the mint will create and return a melt quote for the invoice with an amount and fee reserve
	 */
	async createMeltQuote(invoice: string): Promise<MeltQuoteResponse> {
		const meltQuotePayload: MeltQuotePayload = {
			unit: this._unit,
			request: invoice
		};
		const meltQuote = await this.mint.createMeltQuote(meltQuotePayload);
		return meltQuote;
	}

	/**
	 * Requests a multi path melt quote from the mint.
	 * @param invoice LN invoice that needs to get a fee estimate
	 * @param partialAmount the partial amount of the invoice's total to be paid by this instance
	 * @returns the mint will create and return a melt quote for the invoice with an amount and fee reserve
	 */
	async createMultiPathMeltQuote(
		invoice: string,
		partialAmount: number
	): Promise<MeltQuoteResponse> {
		const { supported, params } = (await this.lazyGetMintInfo()).isSupported(15);
		if (!supported) {
			throw new Error('Mint does not support NUT-15');
		}
		if (!params?.some((p) => p.method === 'bolt11' && p.unit === this.unit)) {
			throw new Error(`Mint does not support MPP for bolt11 and ${this.unit}`);
		}
		const mppOption: MPPOption = {
			amount: partialAmount
		};
		const meltOptions: MeltQuoteOptions = {
			mpp: mppOption
		};
		const meltQuotePayload: MeltQuotePayload = {
			unit: this._unit,
			request: invoice,
			options: meltOptions
		};
		const meltQuote = await this.mint.createMeltQuote(meltQuotePayload);
		return meltQuote;
	}

	/**
	 * Return an existing melt quote from the mint.
	 * @param quote ID of the melt quote
	 * @returns the mint will return an existing melt quote
	 */
	async checkMeltQuote(quote: string): Promise<MeltQuoteResponse> {
		const meltQuote = await this.mint.checkMeltQuote(quote);
		return meltQuote;
	}

	/**
	 * Melt proofs for a melt quote. proofsToSend must be at least amount+fee_reserve form the melt quote. This function does not perform coin selection!.
	 * Returns melt quote and change proofs
	 * @param meltQuote ID of the melt quote
	 * @param proofsToSend proofs to melt
	 * @param {MeltProofOptions} [options] - Optional parameters for configuring the Melting Proof operation
	 * @returns
	 */
	async meltProofs(
		meltQuote: MeltQuoteResponse,
		proofsToSend: Array<Proof>,
		options?: MeltProofOptions
	): Promise<MeltProofsResponse> {
		const { keysetId, counter, privkey } = options || {};
		const keys = await this.getKeys(keysetId);
		const outputData = this.createBlankOutputs(
			sumProofs(proofsToSend) - meltQuote.amount,
			keys,
			counter,
			this._keepFactory
		);
		if (privkey != undefined) {
			proofsToSend = getSignedProofs(
				proofsToSend.map((p: Proof) => {
					return {
						amount: p.amount,
						C: pointFromHex(p.C),
						id: p.id,
						secret: new TextEncoder().encode(p.secret)
					};
				}),
				privkey
			).map((p: NUT11Proof) => serializeProof(p));
		}

		proofsToSend = stripDleq(proofsToSend);

		const meltPayload: MeltPayload = {
			quote: meltQuote.quote,
			inputs: proofsToSend,
			outputs: outputData.map((d) => d.blindedMessage)
		};
		const meltResponse = await this.mint.melt(meltPayload);
		return {
			quote: meltResponse,
			change: meltResponse.change?.map((s, i) => outputData[i].toProof(s, keys)) ?? []
		};
	}

	/**
	 * Creates a split payload
	 * @param amount amount to send
	 * @param proofsToSend proofs to split*
	 * @param outputAmounts? optionally specify the output's amounts to keep and to send.
	 * @param counter? optionally set counter to derive secret deterministically. CashuWallet class must be initialized with seed phrase to take effect
	 * @param pubkey? optionally locks ecash to pubkey. Will not be deterministic, even if counter is set!
	 * @param privkey? will create a signature on the @param proofsToSend secrets if set
	 * @returns
	 */
	private createSwapPayload(
		amount: number,
		proofsToSend: Array<Proof>,
		keyset: MintKeys,
		outputAmounts?: OutputAmounts,
		counter?: number,
		pubkey?: string,
		privkey?: string,
		customOutputData?: {
			keep?: Array<OutputDataLike> | OutputDataFactory;
			send?: Array<OutputDataLike> | OutputDataFactory;
		},
		p2pk?: { pubkey: string; locktime?: number; refundKeys?: Array<string> }
	): SwapTransaction {
		const totalAmount = proofsToSend.reduce((total: number, curr: Proof) => total + curr.amount, 0);
		if (outputAmounts && outputAmounts.sendAmounts && !outputAmounts.keepAmounts) {
			outputAmounts.keepAmounts = splitAmount(
				totalAmount - amount - this.getFeesForProofs(proofsToSend),
				keyset.keys
			);
		}
		const keepAmount = totalAmount - amount - this.getFeesForProofs(proofsToSend);
		let keepOutputData: Array<OutputDataLike> = [];
		let sendOutputData: Array<OutputDataLike> = [];

		if (customOutputData?.keep) {
			if (isOutputDataFactory(customOutputData.keep)) {
				const factory = customOutputData.keep;
				const amounts = splitAmount(keepAmount, keyset.keys);
				amounts.forEach((a) => {
					keepOutputData.push(factory(a, keyset));
				});
			} else {
				keepOutputData = customOutputData.keep;
			}
		} else {
			keepOutputData = this.createOutputData(
				keepAmount,
				keyset,
				counter,
				pubkey,
				outputAmounts?.keepAmounts,
				p2pk,
				this._keepFactory
			);
		}

		if (customOutputData?.send) {
			if (isOutputDataFactory(customOutputData.send)) {
				const factory = customOutputData.send;
				const amounts = splitAmount(amount, keyset.keys);
				amounts.forEach((a) => {
					sendOutputData.push(factory(a, keyset));
				});
			} else {
				sendOutputData = customOutputData.send;
			}
		} else {
			sendOutputData = this.createOutputData(
				amount,
				keyset,
				counter ? counter + keepOutputData.length : undefined,
				pubkey,
				outputAmounts?.sendAmounts,
				p2pk
			);
		}

		if (privkey) {
			proofsToSend = getSignedProofs(
				proofsToSend.map((p: Proof) => {
					return {
						amount: p.amount,
						C: pointFromHex(p.C),
						id: p.id,
						secret: new TextEncoder().encode(p.secret)
					};
				}),
				privkey
			).map((p: NUT11Proof) => serializeProof(p));
		}

		proofsToSend = stripDleq(proofsToSend);

		const mergedBlindingData = [...keepOutputData, ...sendOutputData];
		const indices = mergedBlindingData
			.map((_, i) => i)
			.sort(
				(a, b) =>
					mergedBlindingData[a].blindedMessage.amount - mergedBlindingData[b].blindedMessage.amount
			);
		const keepVector = [
			...Array(keepOutputData.length).fill(true),
			...Array(sendOutputData.length).fill(false)
		];

		const sortedOutputData = indices.map((i) => mergedBlindingData[i]);
		const sortedKeepVector = indices.map((i) => keepVector[i]);

		return {
			payload: {
				inputs: proofsToSend,
				outputs: sortedOutputData.map((d) => d.blindedMessage)
			},
			outputData: sortedOutputData,
			keepVector: sortedKeepVector,
			sortedIndices: indices
		};
	}

	/**
	 * Get an array of the states of proofs from the mint (as an array of CheckStateEnum's)
	 * @param proofs (only the `secret` field is required)
	 * @returns
	 */
	async checkProofsStates(proofs: Array<Proof>): Promise<Array<ProofState>> {
		const enc = new TextEncoder();
		const Ys = proofs.map((p: Proof) => hashToCurve(enc.encode(p.secret)).toHex(true));
		// TODO: Replace this with a value from the info endpoint of the mint eventually
		const BATCH_SIZE = 100;
		const states: Array<ProofState> = [];
		for (let i = 0; i < Ys.length; i += BATCH_SIZE) {
			const YsSlice = Ys.slice(i, i + BATCH_SIZE);
			const { states: batchStates } = await this.mint.check({
				Ys: YsSlice
			});
			const stateMap: { [y: string]: ProofState } = {};
			batchStates.forEach((s) => {
				stateMap[s.Y] = s;
			});
			for (let j = 0; j < YsSlice.length; j++) {
				const state = stateMap[YsSlice[j]];
				if (!state) {
					throw new Error('Could not find state for proof with Y: ' + YsSlice[j]);
				}
				states.push(state);
			}
		}
		return states;
	}

	/**
	 * Register a callback to be called whenever a mint quote's state changes
	 * @param quoteIds List of mint quote IDs that should be subscribed to
	 * @param callback Callback function that will be called whenever a mint quote state changes
	 * @param errorCallback
	 * @returns
	 */
	async onMintQuoteUpdates(
		quoteIds: Array<string>,
		callback: (payload: MintQuoteResponse) => void,
		errorCallback: (e: Error) => void
	): Promise<SubscriptionCanceller> {
		await this.mint.connectWebSocket();
		if (!this.mint.webSocketConnection) {
			throw new Error('failed to establish WebSocket connection.');
		}
		const subId = this.mint.webSocketConnection.createSubscription(
			{ kind: 'bolt11_mint_quote', filters: quoteIds },
			callback,
			errorCallback
		);
		return () => {
			this.mint.webSocketConnection?.cancelSubscription(subId, callback);
		};
	}

	/**
	 * Register a callback to be called whenever a melt quote's state changes
	 * @param quoteIds List of melt quote IDs that should be subscribed to
	 * @param callback Callback function that will be called whenever a melt quote state changes
	 * @param errorCallback
	 * @returns
	 */
	async onMeltQuotePaid(
		quoteId: string,
		callback: (payload: MeltQuoteResponse) => void,
		errorCallback: (e: Error) => void
	): Promise<SubscriptionCanceller> {
		return this.onMeltQuoteUpdates(
			[quoteId],
			(p) => {
				if (p.state === MeltQuoteState.PAID) {
					callback(p);
				}
			},
			errorCallback
		);
	}

	/**
	 * Register a callback to be called when a single mint quote gets paid
	 * @param quoteId Mint quote id that should be subscribed to
	 * @param callback Callback function that will be called when this mint quote gets paid
	 * @param errorCallback
	 * @returns
	 */
	async onMintQuotePaid(
		quoteId: string,
		callback: (payload: MintQuoteResponse) => void,
		errorCallback: (e: Error) => void
	): Promise<SubscriptionCanceller> {
		return this.onMintQuoteUpdates(
			[quoteId],
			(p) => {
				if (p.state === MintQuoteState.PAID) {
					callback(p);
				}
			},
			errorCallback
		);
	}

	/**
	 * Register a callback to be called when a single melt quote gets paid
	 * @param quoteId Melt quote id that should be subscribed to
	 * @param callback Callback function that will be called when this melt quote gets paid
	 * @param errorCallback
	 * @returns
	 */
	async onMeltQuoteUpdates(
		quoteIds: Array<string>,
		callback: (payload: MeltQuoteResponse) => void,
		errorCallback: (e: Error) => void
	): Promise<SubscriptionCanceller> {
		await this.mint.connectWebSocket();
		if (!this.mint.webSocketConnection) {
			throw new Error('failed to establish WebSocket connection.');
		}
		const subId = this.mint.webSocketConnection.createSubscription(
			{ kind: 'bolt11_melt_quote', filters: quoteIds },
			callback,
			errorCallback
		);
		return () => {
			this.mint.webSocketConnection?.cancelSubscription(subId, callback);
		};
	}

	/**
	 * Register a callback to be called whenever a subscribed proof state changes
	 * @param proofs List of proofs that should be subscribed to
	 * @param callback Callback function that will be called whenever a proof's state changes
	 * @param errorCallback
	 * @returns
	 */
	async onProofStateUpdates(
		proofs: Array<Proof>,
		callback: (payload: ProofState & { proof: Proof }) => void,
		errorCallback: (e: Error) => void
	): Promise<SubscriptionCanceller> {
		await this.mint.connectWebSocket();
		if (!this.mint.webSocketConnection) {
			throw new Error('failed to establish WebSocket connection.');
		}
		const enc = new TextEncoder();
		const proofMap: { [y: string]: Proof } = {};
		for (let i = 0; i < proofs.length; i++) {
			const y = hashToCurve(enc.encode(proofs[i].secret)).toHex(true);
			proofMap[y] = proofs[i];
		}
		const ys = Object.keys(proofMap);
		const subId = this.mint.webSocketConnection.createSubscription(
			{ kind: 'proof_state', filters: ys },
			(p: ProofState) => {
				callback({ ...p, proof: proofMap[p.Y] });
			},
			errorCallback
		);
		return () => {
			this.mint.webSocketConnection?.cancelSubscription(subId, callback);
		};
	}

	/**
	 * Creates blinded messages for a according to @param amounts
	 * @param amount array of amounts to create blinded messages for
	 * @param counter? optionally set counter to derive secret deterministically. CashuWallet class must be initialized with seed phrase to take effect
	 * @param keyksetId? override the keysetId derived from the current mintKeys with a custom one. This should be a keyset that was fetched from the `/keysets` endpoint
	 * @param pubkey? optionally locks ecash to pubkey. Will not be deterministic, even if counter is set!
	 * @returns blinded messages, secrets, rs, and amounts
	 */
	private createOutputData(
		amount: number,
		keyset: MintKeys,
		counter?: number,
		pubkey?: string,
		outputAmounts?: Array<number>,
		p2pk?: { pubkey: string; locktime?: number; refundKeys?: Array<string> },
		factory?: OutputDataFactory
	): Array<OutputDataLike> {
		let outputData: Array<OutputDataLike>;
		if (pubkey) {
			outputData = OutputData.createP2PKData({ pubkey }, amount, keyset, outputAmounts);
		} else if (counter || counter === 0) {
			if (!this._seed) {
				throw new Error('cannot create deterministic messages without seed');
			}
			outputData = OutputData.createDeterministicData(
				amount,
				this._seed,
				counter,
				keyset,
				outputAmounts
			);
		} else if (p2pk) {
			outputData = OutputData.createP2PKData(p2pk, amount, keyset, outputAmounts);
		} else if (factory) {
			const amounts = splitAmount(amount, keyset.keys);
			outputData = amounts.map((a) => factory(a, keyset));
		} else {
			outputData = OutputData.createRandomData(amount, keyset, outputAmounts);
		}
		return outputData;
	}

	/**
	 * Creates NUT-08 blank outputs (fee returns) for a given fee reserve
	 * See: https://github.com/cashubtc/nuts/blob/main/08.md
	 * @param amount amount to cover with blank outputs
	 * @param keysetId mint keysetId
	 * @param counter? optionally set counter to derive secret deterministically. CashuWallet class must be initialized with seed phrase to take effect
	 * @returns blinded messages, secrets, and rs
	 */
	private createBlankOutputs(
		amount: number,
		keyset: MintKeys,
		counter?: number,
		factory?: OutputDataFactory
	): Array<OutputDataLike> {
		let count = Math.ceil(Math.log2(amount)) || 1;
		//Prevent count from being -Infinity
		if (count < 0) {
			count = 0;
		}
		const amounts = count ? Array(count).fill(1) : [];
		return this.createOutputData(amount, keyset, counter, undefined, amounts, undefined, factory);
	}
}

export { CashuWallet };<|MERGE_RESOLUTION|>--- conflicted
+++ resolved
@@ -40,13 +40,10 @@
 	type SerializedBlindedMessage,
 	type SwapPayload,
 	type Token,
-<<<<<<< HEAD
-	LockedMintQuoteResponse
-=======
 	MPPOption,
 	MeltQuoteOptions,
-	SwapTransaction
->>>>>>> 79448132
+	SwapTransaction,
+	LockedMintQuoteResponse
 } from './model/types/index.js';
 import { SubscriptionCanceller } from './model/types/wallet/websocket.js';
 import {
@@ -59,16 +56,13 @@
 	stripDleq,
 	sumProofs
 } from './utils.js';
-<<<<<<< HEAD
 import { signMintQuote } from './crypto/nut-20.js';
-=======
 import {
 	OutputData,
 	OutputDataFactory,
 	OutputDataLike,
 	isOutputDataFactory
 } from './model/OutputData.js';
->>>>>>> 79448132
 
 /**
  * The default number of proofs per denomination to keep in a wallet.
@@ -291,12 +285,8 @@
 	 * @returns New token with newly created proofs, token entries that had errors
 	 */
 	async receive(token: string | Token, options?: ReceiveOptions): Promise<Array<Proof>> {
-<<<<<<< HEAD
-		const { requireDleq, keysetId, outputAmounts, counter, pubkey, privkey } = options || {};
-=======
 		const { requireDleq, keysetId, outputAmounts, counter, pubkey, privkey, outputData, p2pk } =
 			options || {};
->>>>>>> 79448132
 
 		if (typeof token === 'string') {
 			token = getDecodedToken(token);
@@ -741,13 +731,9 @@
 		quote: string | MintQuoteResponse,
 		options?: MintProofOptions & { privateKey?: string }
 	): Promise<Array<Proof>> {
-<<<<<<< HEAD
-		let { keysetId, proofsWeHave, outputAmounts, counter, pubkey, privateKey } = options || {};
-=======
 		let { outputAmounts } = options || {};
-		const { counter, pubkey, p2pk, keysetId, proofsWeHave, outputData } = options || {};
-
->>>>>>> 79448132
+		const { counter, pubkey, p2pk, keysetId, proofsWeHave, outputData, privateKey } = options || {};
+
 		const keyset = await this.getKeys(keysetId);
 		if (!outputAmounts && proofsWeHave) {
 			outputAmounts = {
@@ -755,33 +741,6 @@
 				sendAmounts: []
 			};
 		}
-<<<<<<< HEAD
-		const { blindedMessages, secrets, blindingFactors } = this.createRandomBlindedMessages(
-			amount,
-			keyset,
-			outputAmounts?.keepAmounts,
-			counter,
-			pubkey
-		);
-		let mintPayload: MintPayload;
-		if (typeof quote !== 'string') {
-			if (!privateKey) {
-				throw new Error('Can not sign locked quote without private key');
-			}
-			const mintQuoteSignature = signMintQuote(privateKey, quote.quote, blindedMessages);
-			mintPayload = {
-				outputs: blindedMessages,
-				quote: quote.quote,
-				signature: mintQuoteSignature
-			};
-		} else {
-			mintPayload = {
-				outputs: blindedMessages,
-				quote: quote
-			};
-		}
-=======
-
 		let newBlindingData: Array<OutputData> = [];
 		if (outputData) {
 			if (isOutputDataFactory(outputData)) {
@@ -807,11 +766,24 @@
 				p2pk
 			);
 		}
-		const mintPayload: MintPayload = {
-			outputs: newBlindingData.map((d) => d.blindedMessage),
-			quote: quote
-		};
->>>>>>> 79448132
+		let mintPayload: MintPayload;
+		if (typeof quote !== 'string') {
+			if (!privateKey) {
+				throw new Error('Can not sign locked quote without private key');
+			}
+			const blindedMessages = newBlindingData.map((d) => d.blindedMessage)
+			const mintQuoteSignature = signMintQuote(privateKey, quote.quote, blindedMessages);
+			mintPayload = {
+				outputs: blindedMessages,
+				quote: quote.quote,
+				signature: mintQuoteSignature
+			};
+		} else {
+			mintPayload = {
+				outputs: newBlindingData.map((d) => d.blindedMessage),
+				quote: quote
+			};
+		}
 		const { signatures } = await this.mint.mint(mintPayload);
 		return newBlindingData.map((d, i) => d.toProof(signatures[i], keyset));
 	}
