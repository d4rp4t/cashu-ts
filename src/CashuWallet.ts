--- conflicted
+++ resolved
@@ -1,6 +1,3 @@
-<<<<<<< HEAD
-import { CashuMint } from './CashuMint.js';
-=======
 import {
 	blindMessage,
 	constructProofFromPromise,
@@ -15,9 +12,7 @@
 import { CashuMint } from './CashuMint.js';
 import { BlindedMessage } from './model/BlindedMessage.js';
 import { MintInfo } from './model/MintInfo.js';
->>>>>>> 0593ad17
 import {
-	BlindingData,
 	GetInfoResponse,
 	MeltProofOptions,
 	MeltQuoteState,
@@ -42,23 +37,14 @@
 	type MintQuotePayload,
 	type Proof,
 	type SendResponse,
-<<<<<<< HEAD
-	type Token,
-	GetInfoResponse,
-	OutputAmounts,
-	ProofState,
-	MintQuoteResponse,
-	MintQuoteState,
-	MeltQuoteState,
-	SwapTransaction
-=======
 	type SerializedBlindedMessage,
 	type SwapPayload,
-	type Token
->>>>>>> 0593ad17
+	type Token,
+	SwapTransaction
 } from './model/types/index.js';
 import { SubscriptionCanceller } from './model/types/wallet/websocket.js';
 import {
+	bytesToNumber,
 	getDecodedToken,
 	getKeepAmounts,
 	hasValidDleq,
@@ -67,22 +53,13 @@
 	stripDleq,
 	sumProofs
 } from './utils.js';
-<<<<<<< HEAD
-import { hashToCurve, pointFromHex } from '@cashu/crypto/modules/common';
-import { serializeProof } from '@cashu/crypto/modules/client';
-import { getSignedProofs } from '@cashu/crypto/modules/client/NUT11';
-import { type Proof as NUT11Proof } from '@cashu/crypto/modules/common/index';
-import { SubscriptionCanceller } from './model/types/wallet/websocket.js';
 import {
 	BlindingData,
 	BlindingDataFactory,
 	BlindingDataLike,
 	isBlindingDataFactory
 } from './model/BlindingData.js';
-import { MintInfo } from './model/MintInfo.js';
-=======
-
->>>>>>> 0593ad17
+
 /**
  * The default number of proofs per denomination to keep in a wallet.
  */
@@ -291,26 +268,10 @@
 	 * @param {ReceiveOptions} [options] - Optional configuration for token processing
 	 * @returns New token with newly created proofs, token entries that had errors
 	 */
-<<<<<<< HEAD
-	async receive(
-		token: string | Token,
-		options?: {
-			keysetId?: string;
-			outputAmounts?: OutputAmounts;
-			proofsWeHave?: Array<Proof>;
-			counter?: number;
-			pubkey?: string;
-			privkey?: string;
-			requireDleq?: boolean;
-			blindingData?: Array<BlindingDataLike> | BlindingDataFactory;
-			p2pk?: { pubkey: string; locktime?: number; refundKeys?: Array<string> };
-		}
-	): Promise<Array<Proof>> {
-=======
 	async receive(token: string | Token, options?: ReceiveOptions): Promise<Array<Proof>> {
-		let { requireDleq, keysetId, outputAmounts, counter, pubkey, privkey } = options || {};
-
->>>>>>> 0593ad17
+		const { requireDleq, keysetId, outputAmounts, counter, pubkey, privkey, blindingData, p2pk } =
+			options || {};
+
 		if (typeof token === 'string') {
 			token = getDecodedToken(token);
 		}
@@ -321,30 +282,23 @@
 			}
 		}
 		const amount = sumProofs(token.proofs) - this.getFeesForProofs(token.proofs);
-		let blindingData: { send: Array<BlindingDataLike> | BlindingDataFactory } | undefined =
+		let newBlindingData: { send: Array<BlindingDataLike> | BlindingDataFactory } | undefined =
 			undefined;
-		if (options?.blindingData) {
-			blindingData = { send: options.blindingData };
+		if (blindingData) {
+			newBlindingData = { send: blindingData };
 		} else if (this._keepFactory) {
-			blindingData = { send: this._keepFactory };
+			newBlindingData = { send: this._keepFactory };
 		}
 		const swapTransaction = this.createSwapPayload(
 			amount,
 			token.proofs,
 			keys,
-<<<<<<< HEAD
-			options?.outputAmounts,
-			options?.counter,
-			options?.pubkey,
-			options?.privkey,
-			blindingData,
-			options?.p2pk
-=======
 			outputAmounts,
 			counter,
 			pubkey,
-			privkey
->>>>>>> 0593ad17
+			privkey,
+			newBlindingData,
+			p2pk
 		);
 		const { signatures } = await this.mint.swap(swapTransaction.payload);
 		const proofs = swapTransaction.blindingData.map((d, i) => d.toProof(signatures[i], keys));
@@ -362,31 +316,8 @@
 	 * @param {SendOptions} [options] - Optional parameters for configuring the send operation
 	 * @returns {SendResponse}
 	 */
-<<<<<<< HEAD
-	async send(
-		amount: number,
-		proofs: Array<Proof>,
-		options?: {
-			outputAmounts?: OutputAmounts;
-			proofsWeHave?: Array<Proof>;
-			counter?: number;
-			pubkey?: string;
-			privkey?: string;
-			keysetId?: string;
-			offline?: boolean;
-			includeFees?: boolean;
-			includeDleq?: boolean;
-			customBlindingData?: {
-				keep?: Array<BlindingDataLike> | BlindingDataFactory;
-				send?: Array<BlindingDataLike> | BlindingDataFactory;
-			};
-			p2pk?: { pubkey: string; locktime?: number; refundKeys?: Array<string> };
-		}
-	): Promise<SendResponse> {
-		if (options?.includeDleq) {
-=======
 	async send(amount: number, proofs: Array<Proof>, options?: SendOptions): Promise<SendResponse> {
-		let {
+		const {
 			proofsWeHave,
 			offline,
 			includeFees,
@@ -394,10 +325,11 @@
 			keysetId,
 			outputAmounts,
 			pubkey,
-			privkey
+			privkey,
+			blindingData,
+			p2pk
 		} = options || {};
 		if (includeDleq) {
->>>>>>> 0593ad17
 			proofs = proofs.filter((p: Proof) => p.dleq != undefined);
 		}
 		if (sumProofs(proofs) < amount) {
@@ -412,18 +344,11 @@
 		if (
 			!offline &&
 			(sumProofs(sendProofOffline) != amount + expectedFee || // if the exact amount cannot be selected
-<<<<<<< HEAD
-				options?.outputAmounts ||
-				options?.pubkey ||
-				options?.privkey ||
-				options?.keysetId ||
-				options?.customBlindingData) // these options require a swap
-=======
 				outputAmounts ||
 				pubkey ||
 				privkey ||
-				keysetId) // these options require a swap
->>>>>>> 0593ad17
+				keysetId ||
+				blindingData) // these options require a swap
 		) {
 			// we need to swap
 			// input selection, needs fees because of the swap
@@ -563,30 +488,18 @@
 	 *  @param {SwapOptions} [options] - Optional parameters for configuring the swap operation
 	 * @returns promise of the change- and send-proofs
 	 */
-<<<<<<< HEAD
-	async swap(
-		amount: number,
-		proofs: Array<Proof>,
-		options?: {
-			outputAmounts?: OutputAmounts;
-			proofsWeHave?: Array<Proof>;
-			counter?: number;
-			pubkey?: string;
-			privkey?: string;
-			keysetId?: string;
-			includeFees?: boolean;
-			customBlindingData?: {
-				keep?: Array<BlindingDataLike> | BlindingDataFactory;
-				send?: Array<BlindingDataLike> | BlindingDataFactory;
-			};
-			p2pk?: { pubkey: string; locktime?: number; refundKeys?: Array<string> };
-		}
-	): Promise<SendResponse> {
-=======
 	async swap(amount: number, proofs: Array<Proof>, options?: SwapOptions): Promise<SendResponse> {
->>>>>>> 0593ad17
-		if (!options) options = {};
-		let { includeFees, keysetId, outputAmounts, counter, pubkey, privkey } = options || {};
+		let {
+			includeFees,
+			keysetId,
+			outputAmounts,
+			counter,
+			pubkey,
+			privkey,
+			proofsWeHave,
+			blindingData,
+			p2pk
+		} = options || {};
 		const keyset = await this.getKeys(keysetId);
 
 		const proofsToSend = proofs;
@@ -613,21 +526,18 @@
 
 		// keep output selection
 		let keepAmounts;
-		if (options && !outputAmounts?.keepAmounts && options.proofsWeHave) {
+		if (!outputAmounts?.keepAmounts && proofsWeHave) {
 			keepAmounts = getKeepAmounts(
-				options.proofsWeHave,
+				proofsWeHave,
 				amountToKeep,
 				keyset.keys,
 				this._denominationTarget
 			);
-		} else if (options.outputAmounts) {
-			if (
-				options.outputAmounts.keepAmounts?.reduce((a: number, b: number) => a + b, 0) !=
-				amountToKeep
-			) {
+		} else if (outputAmounts) {
+			if (outputAmounts.keepAmounts?.reduce((a: number, b: number) => a + b, 0) != amountToKeep) {
 				throw new Error('Keep amounts do not match amount to keep');
 			}
-			keepAmounts = options.outputAmounts.keepAmounts;
+			keepAmounts = outputAmounts.keepAmounts;
 		}
 
 		if (amountToSend + this.getFeesForProofs(proofsToSend) > amountAvailable) {
@@ -648,33 +558,19 @@
 			sendAmounts: sendAmounts
 		};
 
-		const customKeepBlindingData = options.customBlindingData?.keep || this._keepFactory;
-		const customSendBlindingData = options.customBlindingData?.send;
+		const customKeepBlindingData = blindingData?.keep || this._keepFactory;
+		const customSendBlindingData = blindingData?.send;
 
 		const swapTransaction = this.createSwapPayload(
 			amountToSend,
 			proofsToSend,
 			keyset,
-<<<<<<< HEAD
-			options?.outputAmounts,
-			options?.counter,
-			options?.pubkey,
-			options?.privkey,
-			{ keep: customKeepBlindingData, send: customSendBlindingData },
-			options?.p2pk
-=======
 			outputAmounts,
 			counter,
 			pubkey,
-			privkey
-		);
-		const { signatures } = await this.mint.swap(payload);
-		const swapProofs = this.constructProofs(
-			signatures,
-			blindingData.blindingFactors,
-			blindingData.secrets,
-			keyset
->>>>>>> 0593ad17
+			privkey,
+			{ keep: customKeepBlindingData, send: customSendBlindingData },
+			p2pk
 		);
 		const { signatures } = await this.mint.swap(swapTransaction.payload);
 		const swapProofs = swapTransaction.blindingData.map((d, i) => d.toProof(signatures[i], keyset));
@@ -710,7 +606,7 @@
 		count: number,
 		options?: RestoreOptions
 	): Promise<{ proofs: Array<Proof> }> {
-		let { keysetId } = options || {};
+		const { keysetId } = options || {};
 		const keys = await this.getKeys(keysetId);
 		if (!this._seed) {
 			throw new Error('CashuWallet must be initialized with a seed to use restore');
@@ -769,21 +665,10 @@
 	async mintProofs(
 		amount: number,
 		quote: string,
-<<<<<<< HEAD
-		options?: {
-			keysetId?: string;
-			outputAmounts?: OutputAmounts;
-			proofsWeHave?: Array<Proof>;
-			counter?: number;
-			pubkey?: string;
-			p2pk?: { pubkey: string; locktime?: number; refundKeys?: Array<string> };
-			customBlindingData?: Array<BlindingData> | BlindingDataFactory;
-		}
-=======
 		options?: MintProofOptions
->>>>>>> 0593ad17
 	): Promise<Array<Proof>> {
-		let { keysetId, proofsWeHave, outputAmounts, counter, pubkey } = options || {};
+		let { keysetId, proofsWeHave, outputAmounts, counter, pubkey, blindingData, p2pk } =
+			options || {};
 		const keyset = await this.getKeys(keysetId);
 		if (!outputAmounts && proofsWeHave) {
 			outputAmounts = {
@@ -792,24 +677,23 @@
 			};
 		}
 
-<<<<<<< HEAD
-		let blindingData: Array<BlindingData> = [];
-		if (options?.customBlindingData) {
-			if (isBlindingDataFactory(options.customBlindingData)) {
-				const amounts = splitAmount(amount, keyset.keys, options.outputAmounts?.keepAmounts);
+		let newBlindingData: Array<BlindingData> = [];
+		if (blindingData) {
+			if (isBlindingDataFactory(blindingData)) {
+				const amounts = splitAmount(amount, keyset.keys, outputAmounts?.keepAmounts);
 				for (let i = 0; i < amounts.length; i++) {
-					blindingData.push(options.customBlindingData(amounts[i], keyset));
+					newBlindingData.push(blindingData(amounts[i], keyset));
 				}
 			} else {
-				blindingData = options.customBlindingData;
+				newBlindingData = blindingData;
 			}
 		} else if (this._keepFactory) {
-			const amounts = splitAmount(amount, keyset.keys, options?.outputAmounts?.keepAmounts);
+			const amounts = splitAmount(amount, keyset.keys, outputAmounts?.keepAmounts);
 			for (let i = 0; i < amounts.length; i++) {
-				blindingData.push(this._keepFactory(amounts[i], keyset));
+				newBlindingData.push(this._keepFactory(amounts[i], keyset));
 			}
 		} else {
-			blindingData = this.createBlindedMessages(
+			newBlindingData = this.createBlindedMessages(
 				amount,
 				keyset,
 				options?.counter,
@@ -818,21 +702,12 @@
 				options?.p2pk
 			);
 		}
-=======
-		const { blindedMessages, secrets, blindingFactors } = this.createRandomBlindedMessages(
-			amount,
-			keyset,
-			outputAmounts?.keepAmounts,
-			counter,
-			pubkey
-		);
->>>>>>> 0593ad17
 		const mintPayload: MintPayload = {
-			outputs: blindingData.map((d) => d.blindedMessage),
+			outputs: newBlindingData.map((d) => d.blindedMessage),
 			quote: quote
 		};
 		const { signatures } = await this.mint.mint(mintPayload);
-		return blindingData.map((d, i) => d.toProof(signatures[i], keyset));
+		return newBlindingData.map((d, i) => d.toProof(signatures[i], keyset));
 	}
 
 	/**
@@ -872,21 +747,13 @@
 		proofsToSend: Array<Proof>,
 		options?: MeltProofOptions
 	): Promise<MeltProofsResponse> {
-<<<<<<< HEAD
-		const keys = await this.getKeys(options?.keysetId);
+		const { keysetId, counter, privkey } = options || {};
+		const keys = await this.getKeys(keysetId);
 		const blindingData = this.createBlankOutputs(
 			sumProofs(proofsToSend) - meltQuote.amount,
 			keys,
-			options?.counter,
+			counter,
 			this._keepFactory
-=======
-		let { keysetId, counter, privkey } = options || {};
-		const keys = await this.getKeys(keysetId);
-		const { blindedMessages, secrets, blindingFactors } = this.createBlankOutputs(
-			sumProofs(proofsToSend) - meltQuote.amount,
-			keys.id,
-			counter
->>>>>>> 0593ad17
 		);
 		if (privkey != undefined) {
 			proofsToSend = getSignedProofs(
