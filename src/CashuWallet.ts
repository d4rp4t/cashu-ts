import { bytesToHex, randomBytes } from '@noble/hashes/utils';
import { CashuMint } from './CashuMint.js';
import { BlindedMessage } from './model/BlindedMessage.js';
import {
	type AmountPreference,
	type BlindedMessageData,
	type BlindedTransaction,
	type MeltPayload,
	type MeltQuoteResponse,
	type MintKeys,
	type MeltTokensResponse,
	type MintPayload,
	type Proof,
	type MintQuotePayload,
	type MeltQuotePayload,
	type SendResponse,
	type SerializedBlindedMessage,
	type SwapPayload,
	type Token,
	type TokenEntry,
	CheckStateEnum,
	SerializedBlindedSignature,
	MeltQuoteState,
<<<<<<< HEAD
	CheckStateEntry
=======
	MintQuoteResponse
>>>>>>> 8909ece0
} from './model/types/index.js';
import {
	bytesToNumber,
	getDecodedToken,
	getDefaultAmountPreference,
	splitAmount
} from './utils.js';
import { validateMnemonic } from '@scure/bip39';
import { wordlist } from '@scure/bip39/wordlists/english';
import { hashToCurve, pointFromHex } from '@cashu/crypto/modules/common';
import {
	blindMessage,
	constructProofFromPromise,
	serializeProof
} from '@cashu/crypto/modules/client';
import {
	deriveBlindingFactor,
	deriveSecret,
	deriveSeedFromMnemonic
} from '@cashu/crypto/modules/client/NUT09';
import { createP2PKsecret, getSignedProofs } from '@cashu/crypto/modules/client/NUT11';
import { type Proof as NUT11Proof } from '@cashu/crypto/modules/common/index';

/**
 * Class that represents a Cashu wallet.
 * This class should act as the entry point for this library
 */
class CashuWallet {
	private _keys: MintKeys | undefined;
	private _seed: Uint8Array | undefined;
	private _unit = 'sat';
	mint: CashuMint;

	/**
	 * @param unit optionally set unit
	 * @param keys public keys from the mint. If set, it will override the unit with the keysets unit
	 * @param mint Cashu mint instance is used to make api calls
	 * @param mnemonicOrSeed mnemonic phrase or Seed to initial derivation key for this wallets deterministic secrets. When the mnemonic is provided, the seed will be derived from it.
	 * This can lead to poor performance, in which case the seed should be directly provided
	 */
	constructor(
		mint: CashuMint,
		options?: {
			unit?: string;
			keys?: MintKeys;
			mnemonicOrSeed?: string | Uint8Array;
		}
	) {
		this.mint = mint;
		if (options?.unit) this._unit = options?.unit;
		if (options?.keys) {
			this._keys = options.keys;
			this._unit = options.keys.unit;
		}
		if (!options?.mnemonicOrSeed) {
			return;
		}
		if (options?.mnemonicOrSeed instanceof Uint8Array) {
			this._seed = options.mnemonicOrSeed;
			return;
		}
		if (!validateMnemonic(options.mnemonicOrSeed, wordlist)) {
			throw new Error('Tried to instantiate with mnemonic, but mnemonic was invalid');
		}
		this._seed = deriveSeedFromMnemonic(options.mnemonicOrSeed);
	}

	get unit(): string {
		return this._unit;
	}

	get keys(): MintKeys {
		if (!this._keys) {
			throw new Error('Keys are not set');
		}
		return this._keys;
	}
	set keys(keys: MintKeys) {
		this._keys = keys;
		this._unit = keys.unit;
	}

	/**
	 * Get information about the mint
	 * @returns mint info
	 */
	async getMintInfo() {
		return this.mint.getInfo();
	}

	/**
	 * Receive an encoded or raw Cashu token (only supports single tokens. It will only process the first token in the token array)
	 * @param {(string|Token)} token - Cashu token
	 * @param preference optional preference for splitting proofs into specific amounts
	 * @param counter? optionally set counter to derive secret deterministically. CashuWallet class must be initialized with seed phrase to take effect
	 * @param pubkey? optionally locks ecash to pubkey. Will not be deterministic, even if counter is set!
	 * @param privkey? will create a signature on the @param token secrets if set
	 * @returns New token with newly created proofs, token entries that had errors
	 */
	async receive(
		token: string | Token,
		options?: {
			keysetId?: string;
			preference?: Array<AmountPreference>;
			counter?: number;
			pubkey?: string;
			privkey?: string;
		}
	): Promise<Array<Proof>> {
		if (typeof token === 'string') {
			token = getDecodedToken(token);
		}
		const tokenEntries: Array<TokenEntry> = token.token;
		const proofs = await this.receiveTokenEntry(tokenEntries[0], {
			keysetId: options?.keysetId,
			preference: options?.preference,
			counter: options?.counter,
			pubkey: options?.pubkey,
			privkey: options?.privkey
		});
		return proofs;
	}

	/**
	 * Receive a single cashu token entry
	 * @param tokenEntry a single entry of a cashu token
	 * @param preference optional preference for splitting proofs into specific amounts.
	 * @param counter? optionally set counter to derive secret deterministically. CashuWallet class must be initialized with seed phrase to take effect
	 * @param pubkey? optionally locks ecash to pubkey. Will not be deterministic, even if counter is set!
	 * @param privkey? will create a signature on the @param tokenEntry secrets if set
	 * @returns New token entry with newly created proofs, proofs that had errors
	 */
	async receiveTokenEntry(
		tokenEntry: TokenEntry,
		options?: {
			keysetId?: string;
			preference?: Array<AmountPreference>;
			counter?: number;
			pubkey?: string;
			privkey?: string;
		}
	): Promise<Array<Proof>> {
		const proofs: Array<Proof> = [];
		const amount = tokenEntry.proofs.reduce((total: number, curr: Proof) => total + curr.amount, 0);
		let preference = options?.preference;
		if (!preference) {
			preference = getDefaultAmountPreference(amount);
		}
		const keys = await this.getKeys(options?.keysetId);
		const { payload, blindedMessages } = this.createSwapPayload(
			amount,
			tokenEntry.proofs,
			keys,
			preference,
			options?.counter,
			options?.pubkey,
			options?.privkey
		);
		const { signatures } = await CashuMint.split(tokenEntry.mint, payload);
		const newProofs = this.constructProofs(
			signatures,
			blindedMessages.rs,
			blindedMessages.secrets,
			keys
		);
		proofs.push(...newProofs);
		return proofs;
	}

	/**
	 * Splits and creates sendable tokens
	 * if no amount is specified, the amount is implied by the cumulative amount of all proofs
	 * if both amount and preference are set, but the preference cannot fulfill the amount, then we use the default split
	 * @param amount amount to send while performing the optimal split (least proofs possible). can be set to undefined if preference is set
	 * @param proofs proofs matching that amount
	 * @param preference optional preference for splitting proofs into specific amounts. overrides amount param
	 * @param counter? optionally set counter to derive secret deterministically. CashuWallet class must be initialized with seed phrase to take effect
	 * @param pubkey? optionally locks ecash to pubkey. Will not be deterministic, even if counter is set!
	 * @param privkey? will create a signature on the @param proofs secrets if set
	 * @returns promise of the change- and send-proofs
	 */
	async send(
		amount: number,
		proofs: Array<Proof>,
		options?: {
			preference?: Array<AmountPreference>;
			counter?: number;
			pubkey?: string;
			privkey?: string;
			keysetId?: string;
		}
	): Promise<SendResponse> {
		if (options?.preference) {
			amount = options?.preference?.reduce(
				(acc: number, curr: AmountPreference) => acc + curr.amount * curr.count,
				0
			);
		}
		const keyset = await this.getKeys(options?.keysetId);
		let amountAvailable = 0;
		const proofsToSend: Array<Proof> = [];
		const proofsToKeep: Array<Proof> = [];
		proofs.forEach((proof: Proof) => {
			if (amountAvailable >= amount) {
				proofsToKeep.push(proof);
				return;
			}
			amountAvailable = amountAvailable + proof.amount;
			proofsToSend.push(proof);
		});

		if (amount > amountAvailable) {
			throw new Error('Not enough funds available');
		}
		if (amount < amountAvailable || options?.preference || options?.pubkey) {
			const { amountKeep, amountSend } = this.splitReceive(amount, amountAvailable);
			const { payload, blindedMessages } = this.createSwapPayload(
				amountSend,
				proofsToSend,
				keyset,
				options?.preference,
				options?.counter,
				options?.pubkey,
				options?.privkey
			);
			const { signatures } = await this.mint.split(payload);
			const proofs = this.constructProofs(
				signatures,
				blindedMessages.rs,
				blindedMessages.secrets,
				keyset
			);
			// sum up proofs until amount2 is reached
			const splitProofsToKeep: Array<Proof> = [];
			const splitProofsToSend: Array<Proof> = [];
			let amountKeepCounter = 0;
			proofs.forEach((proof: Proof) => {
				if (amountKeepCounter < amountKeep) {
					amountKeepCounter += proof.amount;
					splitProofsToKeep.push(proof);
					return;
				}
				splitProofsToSend.push(proof);
			});
			return {
				returnChange: [...splitProofsToKeep, ...proofsToKeep],
				send: splitProofsToSend
			};
		}
		return { returnChange: proofsToKeep, send: proofsToSend };
	}

	/**
	 * Regenerates
	 * @param start set starting point for count (first cycle for each keyset should usually be 0)
	 * @param count set number of blinded messages that should be generated
	 * @returns proofs
	 */
	async restore(
		start: number,
		count: number,
		options?: {
			keysetId?: string;
		}
	): Promise<{ proofs: Array<Proof> }> {
		const keys = await this.getKeys(options?.keysetId);
		if (!this._seed) {
			throw new Error('CashuWallet must be initialized with mnemonic to use restore');
		}
		// create blank amounts for unknown restore amounts
		const amounts = Array(count).fill(0);
		const { blindedMessages, rs, secrets } = this.createBlindedMessages(amounts, keys.id, start);

		const { outputs, promises } = await this.mint.restore({ outputs: blindedMessages });

		// Collect and map the secrets and blinding factors with the blinded messages that were returned from the mint
		const validRs = rs.filter((_: bigint, i: number) =>
			outputs.map((o: SerializedBlindedMessage) => o.B_).includes(blindedMessages[i].B_)
		);
		const validSecrets = secrets.filter((_: Uint8Array, i: number) =>
			outputs.map((o: SerializedBlindedMessage) => o.B_).includes(blindedMessages[i].B_)
		);

		return {
			proofs: this.constructProofs(promises, validRs, validSecrets, keys)
		};
	}

	/**
	 * Initialize the wallet with the mints public keys
	 */
	private async getKeys(keysetId?: string, unit?: string): Promise<MintKeys> {
		if (!this._keys || (keysetId !== undefined && this._keys.id !== keysetId)) {
			const allKeys = await this.mint.getKeys(keysetId);
			let keys;
			if (keysetId) {
				keys = allKeys.keysets.find((k: MintKeys) => k.id === keysetId);
			} else {
				keys = allKeys.keysets.find((k: MintKeys) => (unit ? k.unit === unit : k.unit === 'sat'));
			}
			if (!keys) {
				throw new Error(
					`could not initialize keys. No keyset with unit '${unit ? unit : 'sat'}' found`
				);
			}
			if (!this._keys) {
				this._keys = keys;
			}
		}
		return this._keys;
	}

	/**
	 * Requests a mint quote form the mint. Response returns a Lightning payment request for the requested given amount and unit.
	 * @param amount Amount requesting for mint.
	 * @param description optional description for the mint quote
	 * @returns the mint will return a mint quote with a Lightning invoice for minting tokens of the specified amount and unit
	 */
	async createMintQuote(amount: number, description?: string) {
		const mintQuotePayload: MintQuotePayload = {
			unit: this._unit,
			amount: amount,
			description: description
		};
		return await this.mint.createMintQuote(mintQuotePayload);
	}

	/**
	 * Gets an existing mint quote from the mint.
	 * @param quote Quote ID
	 * @returns the mint will create and return a Lightning invoice for the specified amount
	 */
	async checkMintQuote(quote: string) {
		return await this.mint.checkMintQuote(quote);
	}

	/**
	 * Mint tokens for a given mint quote
	 * @param amount amount to request
	 * @param quote ID of mint quote
	 * @returns proofs
	 */
	async mintTokens(
		amount: number,
		quote: string,
		options?: {
			keysetId?: string;
			preference?: Array<AmountPreference>;
			counter?: number;
			pubkey?: string;
		}
	): Promise<{ proofs: Array<Proof> }> {
		const keyset = await this.getKeys(options?.keysetId);
		const { blindedMessages, secrets, rs } = this.createRandomBlindedMessages(
			amount,
			options?.keysetId ?? keyset.id,
			options?.preference,
			options?.counter,
			options?.pubkey
		);
		const mintPayload: MintPayload = {
			outputs: blindedMessages,
			quote: quote
		};
		const { signatures } = await this.mint.mint(mintPayload);
		return {
			proofs: this.constructProofs(signatures, rs, secrets, keyset)
		};
	}

	/**
	 * Requests a melt quote from the mint. Response returns amount and fees for a given unit in order to pay a Lightning invoice.
	 * @param invoice LN invoice that needs to get a fee estimate
	 * @returns the mint will create and return a melt quote for the invoice with an amount and fee reserve
	 */
	async createMeltQuote(invoice: string): Promise<MeltQuoteResponse> {
		const meltQuotePayload: MeltQuotePayload = {
			unit: this._unit,
			request: invoice
		};
		const meltQuote = await this.mint.createMeltQuote(meltQuotePayload);
		return meltQuote;
	}

	/**
	 * Return an existing melt quote from the mint.
	 * @param quote ID of the melt quote
	 * @returns the mint will return an existing melt quote
	 */
	async checkMeltQuote(quote: string): Promise<MeltQuoteResponse> {
		const meltQuote = await this.mint.checkMeltQuote(quote);
		return meltQuote;
	}

	/**
	 * Melt tokens for a melt quote. proofsToSend must be at least amount+fee_reserve form the melt quote.
	 * Returns payment proof and change proofs
	 * @param meltQuote ID of the melt quote
	 * @param proofsToSend proofs to melt
	 * @param options.keysetId? optionally set keysetId for blank outputs for returned change.
	 * @param options.counter? optionally set counter to derive secret deterministically. CashuWallet class must be initialized with seed phrase to take effect
	 * @param options.privkey? optionally set a private key to unlock P2PK locked secrets
	 * @returns
	 */
	async meltTokens(
		meltQuote: MeltQuoteResponse,
		proofsToSend: Array<Proof>,
		options?: {
			keysetId?: string;
			counter?: number;
			privkey?: string;
		}
	): Promise<MeltTokensResponse> {
		const keys = await this.getKeys(options?.keysetId);

		const { blindedMessages, secrets, rs } = this.createBlankOutputs(
			meltQuote.fee_reserve,
			keys.id,
			options?.counter
		);
		if (options?.privkey != undefined) {
			proofsToSend = getSignedProofs(
				proofsToSend.map((p) => {
					return {
						amount: p.amount,
						C: pointFromHex(p.C),
						id: p.id,
						secret: new TextEncoder().encode(p.secret)
					};
				}),
				options.privkey
			).map((p: NUT11Proof) => serializeProof(p));
		}
		const meltPayload: MeltPayload = {
			quote: meltQuote.quote,
			inputs: proofsToSend,
			outputs: [...blindedMessages]
		};
		const meltResponse = await this.mint.melt(meltPayload);

		return {
			isPaid: meltResponse.state === MeltQuoteState.PAID,
			preimage: meltResponse.payment_preimage,
			change: meltResponse?.change
				? this.constructProofs(meltResponse.change, rs, secrets, keys)
				: []
		};
	}

	/**
	 * Helper function that pays a Lightning invoice directly without having to create a melt quote before
	 * The combined amount of Proofs must match the payment amount including fees.
	 * @param invoice
	 * @param proofsToSend the exact amount to send including fees
	 * @param meltQuote melt quote for the invoice
	 * @param options.keysetId? optionally set keysetId for blank outputs for returned change.
	 * @param options.counter? optionally set counter to derive secret deterministically. CashuWallet class must be initialized with seed phrase to take effect
	 * @param options.privkey? optionally set a private key to unlock P2PK locked secrets
	 * @returns
	 */
	async payLnInvoice(
		invoice: string,
		proofsToSend: Array<Proof>,
		meltQuote?: MeltQuoteResponse,
		options?: {
			keysetId?: string;
			counter?: number;
			privkey?: string;
		}
	): Promise<MeltTokensResponse> {
		if (!meltQuote) {
			meltQuote = await this.mint.createMeltQuote({ unit: this._unit, request: invoice });
		}
		return await this.meltTokens(meltQuote, proofsToSend, {
			keysetId: options?.keysetId,
			counter: options?.counter,
			privkey: options?.privkey
		});
	}

	/**
	 * Helper function to ingest a Cashu token and pay a Lightning invoice with it.
	 * @param invoice Lightning invoice
	 * @param token cashu token
	 * @param meltQuote melt quote for the invoice
	 * @param options.keysetId? optionally set keysetId for blank outputs for returned change.
	 * @param options.counter? optionally set counter to derive secret deterministically. CashuWallet class must be initialized with seed phrase to take effect
	 */
	async payLnInvoiceWithToken(
		invoice: string,
		token: string,
		meltQuote: MeltQuoteResponse,
		options?: {
			keysetId?: string;
			counter?: number;
		}
	): Promise<MeltTokensResponse> {
		const decodedToken = getDecodedToken(token);
		const proofs = decodedToken.token
			.filter((x: TokenEntry) => x.mint === this.mint.mintUrl)
			.flatMap((t: TokenEntry) => t.proofs);
		return this.payLnInvoice(invoice, proofs, meltQuote, {
			keysetId: options?.keysetId,
			counter: options?.counter
		});
	}

	/**
	 * Creates a split payload
	 * @param amount amount to send
	 * @param proofsToSend proofs to split*
	 * @param preference optional preference for splitting proofs into specific amounts. overrides amount param
	 * @param counter? optionally set counter to derive secret deterministically. CashuWallet class must be initialized with seed phrase to take effect
	 * @param pubkey? optionally locks ecash to pubkey. Will not be deterministic, even if counter is set!
	 * @param privkey? will create a signature on the @param proofsToSend secrets if set
	 * @returns
	 */
	private createSwapPayload(
		amount: number,
		proofsToSend: Array<Proof>,
		keyset: MintKeys,
		preference?: Array<AmountPreference>,
		counter?: number,
		pubkey?: string,
		privkey?: string
	): {
		payload: SwapPayload;
		blindedMessages: BlindedTransaction;
	} {
		const totalAmount = proofsToSend.reduce((total: number, curr: Proof) => total + curr.amount, 0);
		const keepBlindedMessages = this.createRandomBlindedMessages(
			totalAmount - amount,
			keyset.id,
			undefined,
			counter
		);
		if (this._seed && counter) {
			counter = counter + keepBlindedMessages.secrets.length;
		}
		const sendBlindedMessages = this.createRandomBlindedMessages(
			amount,
			keyset.id,
			preference,
			counter,
			pubkey
		);
		if (privkey) {
			proofsToSend = getSignedProofs(
				proofsToSend.map((p: Proof) => {
					return {
						amount: p.amount,
						C: pointFromHex(p.C),
						id: p.id,
						secret: new TextEncoder().encode(p.secret)
					};
				}),
				privkey
			).map((p: NUT11Proof) => serializeProof(p));
		}

		// join keepBlindedMessages and sendBlindedMessages
		const blindedMessages: BlindedTransaction = {
			blindedMessages: [
				...keepBlindedMessages.blindedMessages,
				...sendBlindedMessages.blindedMessages
			],
			secrets: [...keepBlindedMessages.secrets, ...sendBlindedMessages.secrets],
			rs: [...keepBlindedMessages.rs, ...sendBlindedMessages.rs],
			amounts: [...keepBlindedMessages.amounts, ...sendBlindedMessages.amounts]
		};

		const payload = {
			inputs: proofsToSend,
			outputs: [...blindedMessages.blindedMessages]
		};
		return { payload, blindedMessages };
	}
	/**
	 * returns proofs that are already spent (use for keeping wallet state clean)
	 * @param proofs (only the 'Y' field is required)
	 * @returns
	 */
	async checkProofsSpent<T extends { secret: string }>(proofs: Array<T>): Promise<Array<T>> {
		const enc = new TextEncoder();
		const Ys = proofs.map((p: T) => hashToCurve(enc.encode(p.secret)).toHex(true));
		const payload = {
			// array of Ys of proofs to check
			Ys: Ys
		};
		const { states } = await this.mint.check(payload);

		return proofs.filter((_: T, i: number) => {
			const state = states.find((state: CheckStateEntry) => state.Y === Ys[i]);
			return state && state.state === CheckStateEnum.SPENT;
		});
	}
	private splitReceive(
		amount: number,
		amountAvailable: number
	): { amountKeep: number; amountSend: number } {
		const amountKeep: number = amountAvailable - amount;
		const amountSend: number = amount;
		return { amountKeep, amountSend };
	}

	/**
	 * Creates blinded messages for a given amount
	 * @param amount amount to create blinded messages for
	 * @param amountPreference optional preference for splitting proofs into specific amounts. overrides amount param
	 * @param keyksetId? override the keysetId derived from the current mintKeys with a custom one. This should be a keyset that was fetched from the `/keysets` endpoint
	 * @param counter? optionally set counter to derive secret deterministically. CashuWallet class must be initialized with seed phrase to take effect
	 * @param pubkey? optionally locks ecash to pubkey. Will not be deterministic, even if counter is set!
	 * @returns blinded messages, secrets, rs, and amounts
	 */
	private createRandomBlindedMessages(
		amount: number,
		keysetId: string,
		amountPreference?: Array<AmountPreference>,
		counter?: number,
		pubkey?: string
	): BlindedMessageData & { amounts: Array<number> } {
		const amounts = splitAmount(amount, amountPreference);
		return this.createBlindedMessages(amounts, keysetId, counter, pubkey);
	}

	/**
	 * Creates blinded messages for a according to @param amounts
	 * @param amount array of amounts to create blinded messages for
	 * @param counter? optionally set counter to derive secret deterministically. CashuWallet class must be initialized with seed phrase to take effect
	 * @param keyksetId? override the keysetId derived from the current mintKeys with a custom one. This should be a keyset that was fetched from the `/keysets` endpoint
	 * @param pubkey? optionally locks ecash to pubkey. Will not be deterministic, even if counter is set!
	 * @returns blinded messages, secrets, rs, and amounts
	 */
	private createBlindedMessages(
		amounts: Array<number>,
		keysetId: string,
		counter?: number,
		pubkey?: string
	): BlindedMessageData & { amounts: Array<number> } {
		// if we atempt to create deterministic messages without a _seed, abort.
		if (counter != undefined && !this._seed) {
			throw new Error(
				'Cannot create deterministic messages without seed. Instantiate CashuWallet with a mnemonic, or omit counter param.'
			);
		}
		const blindedMessages: Array<SerializedBlindedMessage> = [];
		const secrets: Array<Uint8Array> = [];
		const rs: Array<bigint> = [];
		for (let i = 0; i < amounts.length; i++) {
			let deterministicR = undefined;
			let secretBytes = undefined;
			if (pubkey) {
				secretBytes = createP2PKsecret(pubkey);
			} else if (this._seed && counter != undefined) {
				secretBytes = deriveSecret(this._seed, keysetId, counter + i);
				deterministicR = bytesToNumber(deriveBlindingFactor(this._seed, keysetId, counter + i));
			} else {
				secretBytes = randomBytes(32);
			}
			if (!pubkey) {
				const secretHex = bytesToHex(secretBytes);
				secretBytes = new TextEncoder().encode(secretHex);
			}
			secrets.push(secretBytes);
			const { B_, r } = blindMessage(secretBytes, deterministicR);
			rs.push(r);
			const blindedMessage = new BlindedMessage(amounts[i], B_, keysetId);
			blindedMessages.push(blindedMessage.getSerializedBlindedMessage());
		}
		return { blindedMessages, secrets, rs, amounts };
	}

	/**
	 * Creates NUT-08 blank outputs (fee returns) for a given fee reserve
	 * See: https://github.com/cashubtc/nuts/blob/main/08.md
	 * @param feeReserve amount to cover with blank outputs
	 * @param keysetId mint keysetId
	 * @param counter? optionally set counter to derive secret deterministically. CashuWallet class must be initialized with seed phrase to take effect
	 * @returns blinded messages, secrets, and rs
	 */
	private createBlankOutputs(
		feeReserve: number,
		keysetId: string,
		counter?: number
	): BlindedMessageData {
		let count = Math.ceil(Math.log2(feeReserve)) || 1;
		//Prevent count from being -Infinity
		if (count < 0) {
			count = 0;
		}
		const amounts = count ? Array(count).fill(1) : [];
		const { blindedMessages, rs, secrets } = this.createBlindedMessages(amounts, keysetId, counter);
		return { blindedMessages, secrets, rs };
	}

	/**
	 * construct proofs from @params promises, @params rs, @params secrets, and @params keyset
	 * @param promises array of serialized blinded signatures
	 * @param rs arrays of binding factors
	 * @param secrets array of secrets
	 * @param keyset mint keyset
	 * @returns array of serialized proofs
	 */
	private constructProofs(
		promises: Array<SerializedBlindedSignature>,
		rs: Array<bigint>,
		secrets: Array<Uint8Array>,
		keyset: MintKeys
	): Array<Proof> {
		return promises
			.map((p: SerializedBlindedSignature, i: number) => {
				const blindSignature = { id: p.id, amount: p.amount, C_: pointFromHex(p.C_) };
				const r = rs[i];
				const secret = secrets[i];
				const A = pointFromHex(keyset.keys[p.amount]);
				return constructProofFromPromise(blindSignature, r, secret, A);
			})
			.map((p: NUT11Proof) => serializeProof(p) as Proof);
	}
}

export { CashuWallet };<|MERGE_RESOLUTION|>--- conflicted
+++ resolved
@@ -21,11 +21,7 @@
 	CheckStateEnum,
 	SerializedBlindedSignature,
 	MeltQuoteState,
-<<<<<<< HEAD
 	CheckStateEntry
-=======
-	MintQuoteResponse
->>>>>>> 8909ece0
 } from './model/types/index.js';
 import {
 	bytesToNumber,
