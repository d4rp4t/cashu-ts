import { bytesToHex, randomBytes } from '@noble/hashes/utils';
import { CashuMint } from './CashuMint.js';
import { BlindedMessage } from './model/BlindedMessage.js';
import {
	type MeltPayload,
	type MeltQuoteResponse,
	type MintKeys,
	type MintKeyset,
	type MeltProofsResponse,
	type MintPayload,
	type Proof,
	type MintQuotePayload,
	type MeltQuotePayload,
	type SendResponse,
	type SerializedBlindedMessage,
	type SwapPayload,
	type Token,
<<<<<<< HEAD
	type TokenEntry,
=======
	CheckStateEnum,
>>>>>>> 4e0afa12
	SerializedBlindedSignature,
	GetInfoResponse,
	OutputAmounts,
	ProofState,
	BlindingData
} from './model/types/index.js';
import { bytesToNumber, getDecodedToken, splitAmount, sumProofs, getKeepAmounts } from './utils.js';
import { validateMnemonic } from '@scure/bip39';
import { wordlist } from '@scure/bip39/wordlists/english';
import { hashToCurve, pointFromHex } from '@cashu/crypto/modules/common';
import {
	blindMessage,
	constructProofFromPromise,
	serializeProof
} from '@cashu/crypto/modules/client';
import {
	deriveBlindingFactor,
	deriveSecret,
	deriveSeedFromMnemonic
} from '@cashu/crypto/modules/client/NUT09';
import { createP2PKsecret, getSignedProofs } from '@cashu/crypto/modules/client/NUT11';
import { type Proof as NUT11Proof } from '@cashu/crypto/modules/common/index';

/**
 * The default number of proofs per denomination to keep in a wallet.
 */
const DEFAULT_DENOMINATION_TARGET = 3;

/**
 * The default unit for the wallet, if not specified in constructor.
 */
const DEFAULT_UNIT = 'sat';

/**
 * Class that represents a Cashu wallet.
 * This class should act as the entry point for this library
 */
class CashuWallet {
	private _keys: Map<string, MintKeys> = new Map();
	private _keysetId: string | undefined;
	private _keysets: Array<MintKeyset> = [];
	private _seed: Uint8Array | undefined = undefined;
	private _unit = DEFAULT_UNIT;
	private _mintInfo: GetInfoResponse | undefined = undefined;
	private _denominationTarget = DEFAULT_DENOMINATION_TARGET;

	mint: CashuMint;

	/**
	 * @param mint Cashu mint instance is used to make api calls
	 * @param options.unit optionally set unit (default is 'sat')
	 * @param options.keys public keys from the mint (will be fetched from mint if not provided)
	 * @param options.keysets keysets from the mint (will be fetched from mint if not provided)
	 * @param options.mintInfo mint info from the mint (will be fetched from mint if not provided)
	 * @param options.denominationTarget target number proofs per denomination (default: see @constant DEFAULT_DENOMINATION_TARGET)
	 * @param options.mnemonicOrSeed mnemonic phrase or Seed to initial derivation key for this wallet's deterministic secrets. When the mnemonic is provided, the seed will be derived from it.
	 * This can lead to poor performance, in which case the seed should be directly provided
	 */
	constructor(
		mint: CashuMint,
		options?: {
			unit?: string;
			keys?: Array<MintKeys> | MintKeys;
			keysets?: Array<MintKeyset>;
			mintInfo?: GetInfoResponse;
			mnemonicOrSeed?: string | Uint8Array;
			denominationTarget?: number;
		}
	) {
		this.mint = mint;
		let keys: Array<MintKeys> = [];
		if (options?.keys && !Array.isArray(options.keys)) {
			keys = [options.keys];
		} else if (options?.keys && Array.isArray(options?.keys)) {
			keys = options?.keys;
		}
		if (keys) keys.forEach((key: MintKeys) => this._keys.set(key.id, key));
		if (options?.unit) this._unit = options?.unit;
		if (options?.keysets) this._keysets = options.keysets;
		if (options?.denominationTarget) {
			this._denominationTarget = options.denominationTarget;
		}

		if (!options?.mnemonicOrSeed) {
			return;
		} else if (options?.mnemonicOrSeed instanceof Uint8Array) {
			this._seed = options.mnemonicOrSeed;
		} else {
			if (!validateMnemonic(options.mnemonicOrSeed, wordlist)) {
				throw new Error('Tried to instantiate with mnemonic, but mnemonic was invalid');
			}
			this._seed = deriveSeedFromMnemonic(options.mnemonicOrSeed);
		}
	}

	get unit(): string {
		return this._unit;
	}
	get keys(): Map<string, MintKeys> {
		return this._keys;
	}
	get keysetId(): string {
		if (!this._keysetId) {
			throw new Error('No keysetId set');
		}
		return this._keysetId;
	}
	set keysetId(keysetId: string) {
		this._keysetId = keysetId;
	}
	get keysets(): Array<MintKeyset> {
		return this._keysets;
	}
	get mintInfo(): GetInfoResponse {
		if (!this._mintInfo) {
			throw new Error('Mint info not loaded');
		}
		return this._mintInfo;
	}

	/**
	 * Get information about the mint
	 * @returns mint info
	 */
	async getMintInfo(): Promise<GetInfoResponse> {
		this._mintInfo = await this.mint.getInfo();
		return this._mintInfo;
	}

	/**
	 * Load mint information, keysets and keys. This function can be called if no keysets are passed in the constructor
	 */
	async loadMint() {
		await this.getMintInfo();
		await this.getKeySets();
		await this.getKeys();
	}

	/**
	 * Choose a keyset to activate based on the lowest input fee
	 *
	 * Note: this function will filter out deprecated base64 keysets
	 *
	 * @param keysets keysets to choose from
	 * @returns active keyset
	 */
	getActiveKeyset(keysets: Array<MintKeyset>): MintKeyset {
		let activeKeysets = keysets.filter((k: MintKeyset) => k.active);

		// we only consider keyset IDs that start with "00"
		activeKeysets = activeKeysets.filter((k: MintKeyset) => k.id.startsWith('00'));

		const activeKeyset = activeKeysets.sort(
			(a: MintKeyset, b: MintKeyset) => (a.input_fee_ppk ?? 0) - (b.input_fee_ppk ?? 0)
		)[0];
		if (!activeKeyset) {
			throw new Error('No active keyset found');
		}
		return activeKeyset;
	}

	/**
	 * Get keysets from the mint with the unit of the wallet
	 * @returns keysets with wallet's unit
	 */
	async getKeySets(): Promise<Array<MintKeyset>> {
		const allKeysets = await this.mint.getKeySets();
		const unitKeysets = allKeysets.keysets.filter((k: MintKeyset) => k.unit === this._unit);
		this._keysets = unitKeysets;
		return this._keysets;
	}

	/**
	 * Get all active keys from the mint and set the keyset with the lowest fees as the active wallet keyset.
	 * @returns keyset
	 */
	async getAllKeys(): Promise<Array<MintKeys>> {
		const keysets = await this.mint.getKeys();
		this._keys = new Map(keysets.keysets.map((k: MintKeys) => [k.id, k]));
		this.keysetId = this.getActiveKeyset(this._keysets).id;
		return keysets.keysets;
	}

	/**
	 * Get public keys from the mint. If keys were already fetched, it will return those.
	 *
	 * If `keysetId` is set, it will fetch and return that specific keyset.
	 * Otherwise, we select an active keyset with the unit of the wallet.
	 *
	 * @param keysetId optional keysetId to get keys for
	 * @param forceRefresh? if set to true, it will force refresh the keyset from the mint
	 * @returns keyset
	 */
	async getKeys(keysetId?: string, forceRefresh?: boolean): Promise<MintKeys> {
		if (!(this._keysets.length > 0) || forceRefresh) {
			await this.getKeySets();
		}
		// no keyset id is chosen, let's choose one
		if (!keysetId) {
			const localKeyset = this.getActiveKeyset(this._keysets);
			keysetId = localKeyset.id;
		}
		// make sure we have keyset for this id
		if (!this._keysets.find((k: MintKeyset) => k.id === keysetId)) {
			await this.getKeySets();
			if (!this._keysets.find((k: MintKeyset) => k.id === keysetId)) {
				throw new Error(`could not initialize keys. No keyset with id '${keysetId}' found`);
			}
		}

		// make sure we have keys for this id
		if (!this._keys.get(keysetId)) {
			const keys = await this.mint.getKeys(keysetId);
			this._keys.set(keysetId, keys.keysets[0]);
		}

		// set and return
		this.keysetId = keysetId;
		return this._keys.get(keysetId) as MintKeys;
	}

	/**
	 * Receive an encoded or raw Cashu token (only supports single tokens. It will only process the first token in the token array)
	 * @param {(string|Token)} token - Cashu token, either as string or decoded
	 * @param options.keysetId? override the keysetId derived from the current mintKeys with a custom one. This should be a keyset that was fetched from the `/keysets` endpoint
	 * @param options.outputAmounts? optionally specify the output's amounts to keep and to send.
	 * @param options.proofsWeHave? optionally provide all currently stored proofs of this mint. Cashu-ts will use them to derive the optimal output amounts
	 * @param options.counter? optionally set counter to derive secret deterministically. CashuWallet class must be initialized with seed phrase to take effect
	 * @param options.pubkey? optionally locks ecash to pubkey. Will not be deterministic, even if counter is set!
	 * @param options.privkey? will create a signature on the @param token secrets if set
	 * @returns New token with newly created proofs, token entries that had errors
	 */
	async receive(
		token: string | Token,
		options?: {
			keysetId?: string;
			outputAmounts?: OutputAmounts;
			proofsWeHave?: Array<Proof>;
			counter?: number;
			pubkey?: string;
			privkey?: string;
		}
	): Promise<Array<Proof>> {
		if (typeof token === 'string') {
			token = getDecodedToken(token);
		}
		const keys = await this.getKeys(options?.keysetId);
		const amount = sumProofs(token.proofs) - this.getFeesForProofs(token.proofs);
		const { payload, blindingData } = this.createSwapPayload(
			amount,
			token.proofs,
			keys,
			options?.outputAmounts,
			options?.counter,
			options?.pubkey,
			options?.privkey
		);
		const { signatures } = await this.mint.swap(payload);
		const freshProofs = this.constructProofs(
			signatures,
			blindingData.blindingFactors,
			blindingData.secrets,
			keys
		);
		return freshProofs;
	}

	/**
	 * Send proofs of a given amount, by providing at least the required amount of proofs
	 * @param amount amount to send
	 * @param proofs array of proofs (accumulated amount of proofs must be >= than amount)
	 * @param options.outputAmounts? optionally specify the output's amounts to keep and send.
	 * @param options.counter? optionally set counter to derive secret deterministically. CashuWallet class must be initialized with seed phrase to take effect
	 * @param options.proofsWeHave? optionally provide all currently stored proofs of this mint. Cashu-ts will use them to derive the optimal output amounts
	 * @param options.pubkey? optionally locks ecash to pubkey. Will not be deterministic, even if counter is set!
	 * @param options.privkey? will create a signature on the output secrets if set
	 * @param options.keysetId? override the keysetId derived from the current mintKeys with a custom one. This should be a keyset that was fetched from the `/keysets` endpoint
	 * @param options.offline? optionally send proofs offline.
	 * @param options.includeFees? optionally include fees in the response.
	 * @returns {SendResponse}
	 */
	async send(
		amount: number,
		proofs: Array<Proof>,
		options?: {
			outputAmounts?: OutputAmounts;
			proofsWeHave?: Array<Proof>;
			counter?: number;
			pubkey?: string;
			privkey?: string;
			keysetId?: string;
			offline?: boolean;
			includeFees?: boolean;
		}
	): Promise<SendResponse> {
		if (sumProofs(proofs) < amount) {
			throw new Error('Not enough funds available to send');
		}
		const { keep: keepProofsOffline, send: sendProofOffline } = this.selectProofsToSend(
			proofs,
			amount,
			options?.includeFees
		);
		const expectedFee = options?.includeFees ? this.getFeesForProofs(sendProofOffline) : 0;
		if (
			!options?.offline &&
			(sumProofs(sendProofOffline) != amount + expectedFee || // if the exact amount cannot be selected
				options?.outputAmounts ||
				options?.pubkey ||
				options?.privkey ||
				options?.keysetId) // these options require a swap
		) {
			// we need to swap
			// input selection, needs fees because of the swap
			const { keep: keepProofsSelect, send: sendProofs } = this.selectProofsToSend(
				proofs,
				amount,
				true
			);
			options?.proofsWeHave?.push(...keepProofsSelect);

			const { keep, send } = await this.swap(amount, sendProofs, options);
			const keepProofs = keepProofsSelect.concat(keep);
			return { keep: keepProofs, send };
		}

		if (sumProofs(sendProofOffline) < amount + expectedFee) {
			throw new Error('Not enough funds available to send');
		}

		return { keep: keepProofsOffline, send: sendProofOffline };
	}

	selectProofsToSend(
		proofs: Array<Proof>,
		amountToSend: number,
		includeFees?: boolean
	): SendResponse {
		const sortedProofs = proofs.sort((a: Proof, b: Proof) => a.amount - b.amount);
		const smallerProofs = sortedProofs
			.filter((p: Proof) => p.amount <= amountToSend)
			.sort((a: Proof, b: Proof) => b.amount - a.amount);
		const biggerProofs = sortedProofs
			.filter((p: Proof) => p.amount > amountToSend)
			.sort((a: Proof, b: Proof) => a.amount - b.amount);
		const nextBigger = biggerProofs[0];
		if (!smallerProofs.length && nextBigger) {
			return {
				keep: proofs.filter((p: Proof) => p.secret !== nextBigger.secret),
				send: [nextBigger]
			};
		}

		if (!smallerProofs.length && !nextBigger) {
			return { keep: proofs, send: [] };
		}

		let remainder = amountToSend;
		let selectedProofs = [smallerProofs[0]];
		const returnedProofs = [];
		const feePPK = includeFees ? this.getFeesForProofs(selectedProofs) : 0;
		remainder -= selectedProofs[0].amount - feePPK / 1000;
		if (remainder > 0) {
			const { keep, send } = this.selectProofsToSend(
				smallerProofs.slice(1),
				remainder,
				includeFees
			);
			selectedProofs.push(...send);
			returnedProofs.push(...keep);
		}

		const selectedFeePPK = includeFees ? this.getFeesForProofs(selectedProofs) : 0;
		if (sumProofs(selectedProofs) < amountToSend + selectedFeePPK && nextBigger) {
			selectedProofs = [nextBigger];
		}
		return {
			keep: proofs.filter((p: Proof) => !selectedProofs.includes(p)),
			send: selectedProofs
		};
	}

	/**
	 * calculates the fees based on inputs (proofs)
	 * @param proofs input proofs to calculate fees for
	 * @returns fee amount
	 */
	getFeesForProofs(proofs: Array<Proof>): number {
		if (!this._keysets.length) {
			throw new Error('Could not calculate fees. No keysets found');
		}
		const keysetIds = new Set(proofs.map((p: Proof) => p.id));
		keysetIds.forEach((id: string) => {
			if (!this._keysets.find((k: MintKeyset) => k.id === id)) {
				throw new Error(`Could not calculate fees. No keyset found with id: ${id}`);
			}
		});

		const fees = Math.floor(
			Math.max(
				(proofs.reduce(
					(total: number, curr: Proof) =>
						total + (this._keysets.find((k: MintKeyset) => k.id === curr.id)?.input_fee_ppk || 0),
					0
				) +
					999) /
					1000,
				0
			)
		);
		return fees;
	}

	/**
	 * calculates the fees based on inputs for a given keyset
	 * @param nInputs number of inputs
	 * @param keysetId keysetId used to lookup `input_fee_ppk`
	 * @returns fee amount
	 */
	getFeesForKeyset(nInputs: number, keysetId: string): number {
		const fees = Math.floor(
			Math.max(
				(nInputs * (this._keysets.find((k: MintKeyset) => k.id === keysetId)?.input_fee_ppk || 0) +
					999) /
					1000,
				0
			)
		);
		return fees;
	}

	/**
	 * Splits and creates sendable tokens
	 * if no amount is specified, the amount is implied by the cumulative amount of all proofs
	 * if both amount and preference are set, but the preference cannot fulfill the amount, then we use the default split
	 * @param amount amount to send while performing the optimal split (least proofs possible). can be set to undefined if preference is set
	 * @param proofs proofs matching that amount
	 * @param options.outputAmounts? optionally specify the output's amounts to keep and to send.
	 * @param options.counter? optionally set counter to derive secret deterministically. CashuWallet class must be initialized with seed phrase to take effect
	 * @param options.keysetId? override the keysetId derived from the current mintKeys with a custom one. This should be a keyset that was fetched from the `/keysets` endpoint
	 * @param options.includeFees? include estimated fees for the receiver to receive the proofs
	 * @param options.proofsWeHave? optionally provide all currently stored proofs of this mint. Cashu-ts will use them to derive the optimal output amounts
	 * @param options.pubkey? optionally locks ecash to pubkey. Will not be deterministic, even if counter is set!
	 * @param options.privkey? will create a signature on the @param proofs secrets if set
	 * @returns promise of the change- and send-proofs
	 */
	async swap(
		amount: number,
		proofs: Array<Proof>,
		options?: {
			outputAmounts?: OutputAmounts;
			proofsWeHave?: Array<Proof>;
			counter?: number;
			pubkey?: string;
			privkey?: string;
			keysetId?: string;
			includeFees?: boolean;
		}
	): Promise<SendResponse> {
		if (!options) options = {};
		const keyset = await this.getKeys(options.keysetId);
		const proofsToSend = proofs;
		let amountToSend = amount;
		const amountAvailable = sumProofs(proofs);
		let amountToKeep = amountAvailable - amountToSend - this.getFeesForProofs(proofsToSend);
		// send output selection
		let sendAmounts = options?.outputAmounts?.sendAmounts || splitAmount(amountToSend, keyset.keys);

		// include the fees to spend the the outputs of the swap
		if (options?.includeFees) {
			let outputFee = this.getFeesForKeyset(sendAmounts.length, keyset.id);
			let sendAmountsFee = splitAmount(outputFee, keyset.keys);
			while (
				this.getFeesForKeyset(sendAmounts.concat(sendAmountsFee).length, keyset.id) > outputFee
			) {
				outputFee++;
				sendAmountsFee = splitAmount(outputFee, keyset.keys);
			}
			sendAmounts = sendAmounts.concat(sendAmountsFee);
			amountToSend += outputFee;
			amountToKeep -= outputFee;
		}

		// keep output selection
		let keepAmounts;
		if (options && !options.outputAmounts?.keepAmounts && options.proofsWeHave) {
			keepAmounts = getKeepAmounts(
				options.proofsWeHave,
				amountToKeep,
				keyset.keys,
				this._denominationTarget
			);
		} else if (options.outputAmounts) {
			if (
				options.outputAmounts.keepAmounts?.reduce((a: number, b: number) => a + b, 0) !=
				amountToKeep
			) {
				throw new Error('Keep amounts do not match amount to keep');
			}
			keepAmounts = options.outputAmounts.keepAmounts;
		}

		if (amountToSend + this.getFeesForProofs(proofsToSend) > amountAvailable) {
			console.error(
				`Not enough funds available (${amountAvailable}) for swap amountToSend: ${amountToSend} + fee: ${this.getFeesForProofs(
					proofsToSend
				)} | length: ${proofsToSend.length}`
			);
			throw new Error(`Not enough funds available for swap`);
		}

		if (amountToSend + this.getFeesForProofs(proofsToSend) + amountToKeep != amountAvailable) {
			throw new Error('Amounts do not match for swap');
		}

		options.outputAmounts = {
			keepAmounts: keepAmounts,
			sendAmounts: sendAmounts
		};
		const { payload, blindingData } = this.createSwapPayload(
			amountToSend,
			proofsToSend,
			keyset,
			options?.outputAmounts,
			options?.counter,
			options?.pubkey,
			options?.privkey
		);
		const { signatures } = await this.mint.swap(payload);
		const swapProofs = this.constructProofs(
			signatures,
			blindingData.blindingFactors,
			blindingData.secrets,
			keyset
		);
		const splitProofsToKeep: Array<Proof> = [];
		const splitProofsToSend: Array<Proof> = [];
		let amountToKeepCounter = 0;
		swapProofs.forEach((proof: Proof) => {
			if (amountToKeepCounter < amountToKeep) {
				amountToKeepCounter += proof.amount;
				splitProofsToKeep.push(proof);
				return;
			}
			splitProofsToSend.push(proof);
		});
		return {
			keep: splitProofsToKeep,
			send: splitProofsToSend
		};
	}

	/**
	 * Regenerates
	 * @param start set starting point for count (first cycle for each keyset should usually be 0)
	 * @param count set number of blinded messages that should be generated
	 * @param options.keysetId set a custom keysetId to restore from. keysetIds can be loaded with `CashuMint.getKeySets()`
	 * @returns proofs
	 */
	async restore(
		start: number,
		count: number,
		options?: {
			keysetId?: string;
		}
	): Promise<{ proofs: Array<Proof> }> {
		const keys = await this.getKeys(options?.keysetId);
		if (!this._seed) {
			throw new Error('CashuWallet must be initialized with mnemonic to use restore');
		}
		// create blank amounts for unknown restore amounts
		const amounts = Array(count).fill(0);
		const { blindedMessages, blindingFactors, secrets } = this.createBlindedMessages(
			amounts,
			keys.id,
			start
		);

		const { outputs, promises } = await this.mint.restore({ outputs: blindedMessages });

		// Collect and map the secrets and blinding factors with the blinded messages that were returned from the mint
		const validBlindingFactors = blindingFactors.filter((_: bigint, i: number) =>
			outputs.map((o: SerializedBlindedMessage) => o.B_).includes(blindedMessages[i].B_)
		);
		const validSecrets = secrets.filter((_: Uint8Array, i: number) =>
			outputs.map((o: SerializedBlindedMessage) => o.B_).includes(blindedMessages[i].B_)
		);

		return {
			proofs: this.constructProofs(promises, validBlindingFactors, validSecrets, keys)
		};
	}

	/**
	 * Requests a mint quote form the mint. Response returns a Lightning payment request for the requested given amount and unit.
	 * @param amount Amount requesting for mint.
	 * @param description optional description for the mint quote
	 * @returns the mint will return a mint quote with a Lightning invoice for minting tokens of the specified amount and unit
	 */
	async createMintQuote(amount: number, description?: string) {
		const mintQuotePayload: MintQuotePayload = {
			unit: this._unit,
			amount: amount,
			description: description
		};
		return await this.mint.createMintQuote(mintQuotePayload);
	}

	/**
	 * Gets an existing mint quote from the mint.
	 * @param quote Quote ID
	 * @returns the mint will create and return a Lightning invoice for the specified amount
	 */
	async checkMintQuote(quote: string) {
		return await this.mint.checkMintQuote(quote);
	}

	/**
	 * Mint proofs for a given mint quote
	 * @param amount amount to request
	 * @param quote ID of mint quote
	 * @param options.keysetId? optionally set keysetId for blank outputs for returned change.
	 * @param options.preference? Deprecated. Use `outputAmounts` instead. Optional preference for splitting proofs into specific amounts.
	 * @param options.outputAmounts? optionally specify the output's amounts to keep and to send.
	 * @param options.counter? optionally set counter to derive secret deterministically. CashuWallet class must be initialized with seed phrase to take effect
	 * @param options.pubkey? optionally locks ecash to pubkey. Will not be deterministic, even if counter is set!
	 * @returns proofs
	 */
	async mintProofs(
		amount: number,
		quote: string,
		options?: {
			keysetId?: string;
			outputAmounts?: OutputAmounts;
			proofsWeHave?: Array<Proof>;
			counter?: number;
			pubkey?: string;
		}
	): Promise<{ proofs: Array<Proof> }> {
		const keyset = await this.getKeys(options?.keysetId);
		if (!options?.outputAmounts && options?.proofsWeHave) {
			options.outputAmounts = {
				keepAmounts: getKeepAmounts(
					options.proofsWeHave,
					amount,
					keyset.keys,
					this._denominationTarget
				),
				sendAmounts: []
			};
		}

		const { blindedMessages, secrets, blindingFactors } = this.createRandomBlindedMessages(
			amount,
			keyset,
			options?.outputAmounts?.keepAmounts,
			options?.counter,
			options?.pubkey
		);
		const mintPayload: MintPayload = {
			outputs: blindedMessages,
			quote: quote
		};
		const { signatures } = await this.mint.mint(mintPayload);
		return {
			proofs: this.constructProofs(signatures, blindingFactors, secrets, keyset)
		};
	}

	/**
	 * Requests a melt quote from the mint. Response returns amount and fees for a given unit in order to pay a Lightning invoice.
	 * @param invoice LN invoice that needs to get a fee estimate
	 * @returns the mint will create and return a melt quote for the invoice with an amount and fee reserve
	 */
	async createMeltQuote(invoice: string): Promise<MeltQuoteResponse> {
		const meltQuotePayload: MeltQuotePayload = {
			unit: this._unit,
			request: invoice
		};
		const meltQuote = await this.mint.createMeltQuote(meltQuotePayload);
		return meltQuote;
	}

	/**
	 * Return an existing melt quote from the mint.
	 * @param quote ID of the melt quote
	 * @returns the mint will return an existing melt quote
	 */
	async checkMeltQuote(quote: string): Promise<MeltQuoteResponse> {
		const meltQuote = await this.mint.checkMeltQuote(quote);
		return meltQuote;
	}

	/**
	 * Melt proofs for a melt quote. proofsToSend must be at least amount+fee_reserve form the melt quote. This function does not perform coin selection!.
	 * Returns melt quote and change proofs
	 * @param meltQuote ID of the melt quote
	 * @param proofsToSend proofs to melt
	 * @param options.keysetId? optionally set keysetId for blank outputs for returned change.
	 * @param options.counter? optionally set counter to derive secret deterministically. CashuWallet class must be initialized with seed phrase to take effect
	 * @param options.privkey? optionally set a private key to unlock P2PK locked secrets
	 * @returns
	 */
	async meltProofs(
		meltQuote: MeltQuoteResponse,
		proofsToSend: Array<Proof>,
		options?: {
			keysetId?: string;
			counter?: number;
			privkey?: string;
		}
	): Promise<MeltProofsResponse> {
		const keys = await this.getKeys(options?.keysetId);
		const { blindedMessages, secrets, blindingFactors } = this.createBlankOutputs(
			sumProofs(proofsToSend) - meltQuote.amount,
			keys.id,
			options?.counter
		);
		if (options?.privkey != undefined) {
			proofsToSend = getSignedProofs(
				proofsToSend.map((p: Proof) => {
					return {
						amount: p.amount,
						C: pointFromHex(p.C),
						id: p.id,
						secret: new TextEncoder().encode(p.secret)
					};
				}),
				options.privkey
			).map((p: NUT11Proof) => serializeProof(p));
		}
		const meltPayload: MeltPayload = {
			quote: meltQuote.quote,
			inputs: proofsToSend,
			outputs: [...blindedMessages]
		};
		const meltResponse = await this.mint.melt(meltPayload);
		let change: Array<Proof> = [];
		if (meltResponse.change) {
			change = this.constructProofs(meltResponse.change, blindingFactors, secrets, keys);
		}
		return {
			quote: meltResponse,
			change: change
		};
	}

	/**
	 * Creates a split payload
	 * @param amount amount to send
	 * @param proofsToSend proofs to split*
	 * @param outputAmounts? optionally specify the output's amounts to keep and to send.
	 * @param counter? optionally set counter to derive secret deterministically. CashuWallet class must be initialized with seed phrase to take effect
	 * @param pubkey? optionally locks ecash to pubkey. Will not be deterministic, even if counter is set!
	 * @param privkey? will create a signature on the @param proofsToSend secrets if set
	 * @returns
	 */
	private createSwapPayload(
		amount: number,
		proofsToSend: Array<Proof>,
		keyset: MintKeys,
		outputAmounts?: OutputAmounts,
		counter?: number,
		pubkey?: string,
		privkey?: string
	): {
		payload: SwapPayload;
		blindingData: BlindingData;
	} {
		const totalAmount = proofsToSend.reduce((total: number, curr: Proof) => total + curr.amount, 0);
		if (outputAmounts && outputAmounts.sendAmounts && !outputAmounts.keepAmounts) {
			outputAmounts.keepAmounts = splitAmount(
				totalAmount - amount - this.getFeesForProofs(proofsToSend),
				keyset.keys
			);
		}
		const keepBlindedMessages = this.createRandomBlindedMessages(
			totalAmount - amount - this.getFeesForProofs(proofsToSend),
			keyset,
			outputAmounts?.keepAmounts,
			counter
		);
		if (this._seed && counter) {
			counter = counter + keepBlindedMessages.secrets.length;
		}
		const sendBlindedMessages = this.createRandomBlindedMessages(
			amount,
			keyset,
			outputAmounts?.sendAmounts,
			counter,
			pubkey
		);
		if (privkey) {
			proofsToSend = getSignedProofs(
				proofsToSend.map((p: Proof) => {
					return {
						amount: p.amount,
						C: pointFromHex(p.C),
						id: p.id,
						secret: new TextEncoder().encode(p.secret)
					};
				}),
				privkey
			).map((p: NUT11Proof) => serializeProof(p));
		}

		// join keepBlindedMessages and sendBlindedMessages
		const blindingData: BlindingData = {
			blindedMessages: [
				...keepBlindedMessages.blindedMessages,
				...sendBlindedMessages.blindedMessages
			],
			secrets: [...keepBlindedMessages.secrets, ...sendBlindedMessages.secrets],
			blindingFactors: [
				...keepBlindedMessages.blindingFactors,
				...sendBlindedMessages.blindingFactors
			]
		};

		const payload = {
			inputs: proofsToSend,
			outputs: [...blindingData.blindedMessages]
		};
		return { payload, blindingData };
	}

	/**
	 * Get an array of the states of proofs from the mint (as an array of CheckStateEnum's)
	 * @param proofs (only the `secret` field is required)
	 * @returns
	 */
	async checkProofsStates(proofs: Array<Proof>): Promise<Array<ProofState>> {
		const enc = new TextEncoder();
		const Ys = proofs.map((p: Proof) => hashToCurve(enc.encode(p.secret)).toHex(true));
		// TODO: Replace this with a value from the info endpoint of the mint eventually
		const BATCH_SIZE = 100;
		const states: Array<ProofState> = [];
		for (let i = 0; i < Ys.length; i += BATCH_SIZE) {
			const YsSlice = Ys.slice(i, i + BATCH_SIZE);
			const { states: batchStates } = await this.mint.check({
				Ys: YsSlice
			});
			for (let j = 0; j < YsSlice.length; j++) {
				const state = batchStates.find((s: ProofState) => s.Y === YsSlice[j]);
				if (state) {
					states.push(state);
				} else {
					throw new Error('Could not find state for proof with Y: ' + YsSlice[j]);
				}
			}
		}
		return states;
	}

	/**
	 * Creates blinded messages for a given amount
	 * @param amount amount to create blinded messages for
	 * @param split optional preference for splitting proofs into specific amounts. overrides amount param
	 * @param keyksetId? override the keysetId derived from the current mintKeys with a custom one. This should be a keyset that was fetched from the `/keysets` endpoint
	 * @param counter? optionally set counter to derive secret deterministically. CashuWallet class must be initialized with seed phrase to take effect
	 * @param pubkey? optionally locks ecash to pubkey. Will not be deterministic, even if counter is set!
	 * @returns blinded messages, secrets, rs, and amounts
	 */
	private createRandomBlindedMessages(
		amount: number,
		keyset: MintKeys,
		split?: Array<number>,
		counter?: number,
		pubkey?: string
	): BlindingData & { amounts: Array<number> } {
		const amounts = splitAmount(amount, keyset.keys, split);
		return this.createBlindedMessages(amounts, keyset.id, counter, pubkey);
	}

	/**
	 * Creates blinded messages for a according to @param amounts
	 * @param amount array of amounts to create blinded messages for
	 * @param counter? optionally set counter to derive secret deterministically. CashuWallet class must be initialized with seed phrase to take effect
	 * @param keyksetId? override the keysetId derived from the current mintKeys with a custom one. This should be a keyset that was fetched from the `/keysets` endpoint
	 * @param pubkey? optionally locks ecash to pubkey. Will not be deterministic, even if counter is set!
	 * @returns blinded messages, secrets, rs, and amounts
	 */
	private createBlindedMessages(
		amounts: Array<number>,
		keysetId: string,
		counter?: number,
		pubkey?: string
	): BlindingData & { amounts: Array<number> } {
		// if we atempt to create deterministic messages without a _seed, abort.
		if (counter != undefined && !this._seed) {
			throw new Error(
				'Cannot create deterministic messages without seed. Instantiate CashuWallet with a mnemonic, or omit counter param.'
			);
		}
		const blindedMessages: Array<SerializedBlindedMessage> = [];
		const secrets: Array<Uint8Array> = [];
		const blindingFactors: Array<bigint> = [];
		for (let i = 0; i < amounts.length; i++) {
			let deterministicR = undefined;
			let secretBytes = undefined;
			if (pubkey) {
				secretBytes = createP2PKsecret(pubkey);
			} else if (this._seed && counter != undefined) {
				secretBytes = deriveSecret(this._seed, keysetId, counter + i);
				deterministicR = bytesToNumber(deriveBlindingFactor(this._seed, keysetId, counter + i));
			} else {
				secretBytes = randomBytes(32);
			}
			if (!pubkey) {
				const secretHex = bytesToHex(secretBytes);
				secretBytes = new TextEncoder().encode(secretHex);
			}
			secrets.push(secretBytes);
			const { B_, r } = blindMessage(secretBytes, deterministicR);
			blindingFactors.push(r);
			const blindedMessage = new BlindedMessage(amounts[i], B_, keysetId);
			blindedMessages.push(blindedMessage.getSerializedBlindedMessage());
		}
		return { blindedMessages, secrets, blindingFactors, amounts };
	}

	/**
	 * Creates NUT-08 blank outputs (fee returns) for a given fee reserve
	 * See: https://github.com/cashubtc/nuts/blob/main/08.md
	 * @param amount amount to cover with blank outputs
	 * @param keysetId mint keysetId
	 * @param counter? optionally set counter to derive secret deterministically. CashuWallet class must be initialized with seed phrase to take effect
	 * @returns blinded messages, secrets, and rs
	 */
	private createBlankOutputs(amount: number, keysetId: string, counter?: number): BlindingData {
		let count = Math.ceil(Math.log2(amount)) || 1;
		//Prevent count from being -Infinity
		if (count < 0) {
			count = 0;
		}
		const amounts = count ? Array(count).fill(1) : [];
		const { blindedMessages, blindingFactors, secrets } = this.createBlindedMessages(
			amounts,
			keysetId,
			counter
		);
		return { blindedMessages, secrets, blindingFactors };
	}

	/**
	 * construct proofs from @params promises, @params rs, @params secrets, and @params keyset
	 * @param promises array of serialized blinded signatures
	 * @param rs arrays of binding factors
	 * @param secrets array of secrets
	 * @param keyset mint keyset
	 * @returns array of serialized proofs
	 */
	private constructProofs(
		promises: Array<SerializedBlindedSignature>,
		rs: Array<bigint>,
		secrets: Array<Uint8Array>,
		keyset: MintKeys
	): Array<Proof> {
		return promises
			.map((p: SerializedBlindedSignature, i: number) => {
				const blindSignature = { id: p.id, amount: p.amount, C_: pointFromHex(p.C_) };
				const r = rs[i];
				const secret = secrets[i];
				const A = pointFromHex(keyset.keys[p.amount]);
				return constructProofFromPromise(blindSignature, r, secret, A);
			})
			.map((p: NUT11Proof) => serializeProof(p) as Proof);
	}
}

export { CashuWallet };<|MERGE_RESOLUTION|>--- conflicted
+++ resolved
@@ -15,11 +15,6 @@
 	type SerializedBlindedMessage,
 	type SwapPayload,
 	type Token,
-<<<<<<< HEAD
-	type TokenEntry,
-=======
-	CheckStateEnum,
->>>>>>> 4e0afa12
 	SerializedBlindedSignature,
 	GetInfoResponse,
 	OutputAmounts,
