--- conflicted
+++ resolved
@@ -270,12 +270,8 @@
 	 * @returns New token with newly created proofs, token entries that had errors
 	 */
 	async receive(token: string | Token, options?: ReceiveOptions): Promise<Array<Proof>> {
-<<<<<<< HEAD
-		const { requireDleq, keysetId, outputAmounts, counter, pubkey, privkey } = options || {};
-=======
 		const { requireDleq, keysetId, outputAmounts, counter, pubkey, privkey, outputData, p2pk } =
 			options || {};
->>>>>>> 7cb1e801
 
 		if (typeof token === 'string') {
 			token = getDecodedToken(token);
