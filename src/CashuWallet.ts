import { bytesToHex, randomBytes } from '@noble/hashes/utils';
import { CashuMint } from './CashuMint.js';
import { BlindedMessage } from './model/BlindedMessage.js';
import {
	type AmountPreference,
	type BlindedMessageData,
	type BlindedTransaction,
	type MeltPayload,
	type MeltQuoteResponse,
	type MintKeys,
	type MintKeyset,
	type MeltTokensResponse,
	type MintPayload,
	type Proof,
	type MintQuotePayload,
	type MeltQuotePayload,
	type SendResponse,
	type SerializedBlindedMessage,
	type SwapPayload,
	type Token,
	type TokenEntry,
	CheckStateEnum,
	SerializedBlindedSignature,
	MeltQuoteState,
<<<<<<< HEAD
	MintInfo
=======
	OutputAmounts
>>>>>>> 865d93ce
} from './model/types/index.js';
import {
	bytesToNumber,
	getDecodedToken,
<<<<<<< HEAD
	getDefaultAmountPreference,
	splitAmount,
	sumProofs
=======
	splitAmount,
	deprecatedPreferenceToOutputAmounts
>>>>>>> 865d93ce
} from './utils.js';
import { validateMnemonic } from '@scure/bip39';
import { wordlist } from '@scure/bip39/wordlists/english';
import { hashToCurve, pointFromHex } from '@cashu/crypto/modules/common';
import {
	blindMessage,
	constructProofFromPromise,
	serializeProof
} from '@cashu/crypto/modules/client';
import {
	deriveBlindingFactor,
	deriveSecret,
	deriveSeedFromMnemonic
} from '@cashu/crypto/modules/client/NUT09';
import { createP2PKsecret, getSignedProofs } from '@cashu/crypto/modules/client/NUT11';
import { type Proof as NUT11Proof } from '@cashu/crypto/modules/common/index';

/**
 * Class that represents a Cashu wallet.
 * This class should act as the entry point for this library
 */
class CashuWallet {
	private _keys: Map<string, MintKeys> = new Map();
	private _keysetId: string | undefined;
	private _keysets: Array<MintKeyset> = [];
	private _seed: Uint8Array | undefined = undefined;
	private _unit = 'sat';
	private _mintInfo: MintInfo | undefined = undefined;

	mint: CashuMint;

	/**
	 * @param mint Cashu mint instance is used to make api calls
	 * @param unit optionally set unit (default is 'sat')
	 * @param keys public keys from the mint (will be fetched from mint if not provided)
	 * @param keysets keysets from the mint (will be fetched from mint if not provided)
	 * @param mintInfo mint info from the mint (will be fetched from mint if not provided)
	 * @param mnemonicOrSeed mnemonic phrase or Seed to initial derivation key for this wallets deterministic secrets. When the mnemonic is provided, the seed will be derived from it.
	 * This can lead to poor performance, in which case the seed should be directly provided
	 */
	constructor(
		mint: CashuMint,
		options?: {
			unit?: string;
			keys?: Array<MintKeys> | MintKeys;
			keysets?: Array<MintKeyset>;
			mintInfo?: MintInfo;
			mnemonicOrSeed?: string | Uint8Array;
		}
	) {

		this.mint = mint;
		let keys: Array<MintKeys> = [];
		if (options?.keys && !Array.isArray(options.keys)) {
			keys = [options.keys];
		} else if (options?.keys && Array.isArray(options?.keys)) {
			keys = options?.keys;
		}
		if (keys) keys.forEach((key) => this._keys.set(key.id, key));
		if (options?.unit) this._unit = options?.unit;
		if (options?.keysets) this._keysets = options.keysets;
		if (!options?.mnemonicOrSeed) {
			return;
		} else if (options?.mnemonicOrSeed instanceof Uint8Array) {
			this._seed = options.mnemonicOrSeed;
		} else {
			if (!validateMnemonic(options.mnemonicOrSeed, wordlist)) {
				throw new Error('Tried to instantiate with mnemonic, but mnemonic was invalid');
			}
			this._seed = deriveSeedFromMnemonic(options.mnemonicOrSeed);
		}
	}

	get unit(): string {
		return this._unit;
	}
	get keys(): Map<string, MintKeys> {
		return this._keys
	}
	get keysetId(): string {
		if (!this._keysetId) {
			throw new Error('No keysetId set');
		}
		return this._keysetId;
	}
	set keysetId(keysetId: string) {
		this._keysetId = keysetId;
	}
	get keysets(): Array<MintKeyset> {
		return this._keysets;
	}
	get mintInfo(): MintInfo {
		if (!this._mintInfo) {
			throw new Error('Mint info not loaded');
		}
		return this._mintInfo;
	}

	/**
	 * Get information about the mint
	 * @returns mint info
	 */
	async getMintInfo(): Promise<MintInfo> {
		this._mintInfo = await this.mint.getInfo();
		return this._mintInfo;
	}

	/**
	 * Load mint information, keysets and keys. This function can be called if no keysets are passed in the constructor
	 */
	async loadMint() {
		await this.getMintInfo();
		await this.getKeySets();
		await this.getAllKeys();
	}

	/**
	 * Get keysets from the mint with the unit of the wallet
	 * @returns keysets
	 */
	async getKeySets(): Promise<Array<MintKeyset>> {
		const allKeysets = await this.mint.getKeySets();
		const unitKeysets = allKeysets.keysets.filter((k) => k.unit === this._unit);
		this._keysets = unitKeysets;
		return this._keysets;
	}

	async getAllKeys(): Promise<Array<MintKeys>> {
		const keysets = await this.mint.getKeys();
		this._keys = new Map(keysets.keysets.map((k) => [k.id, k]));
		return keysets.keysets;
	}

	/**
	 * Get public keys from the mint. If keys were already fetched, it will return those.
	 * 
	 * If `keysetId` is set, it will fetch and return that specific keyset.
	 * Otherwise, we select an active keyset with the unit of the wallet.
	 * 
	 * @param keysetId optional keysetId to get keys for
	 * @param unit optional unit to get keys for
	 * @returns keyset
	 */
	async getKeys(keysetId?: string): Promise<MintKeys> {
		if (keysetId) {
			if (this._keys.get(keysetId)) {
				this.keysetId = keysetId;
				return this._keys.get(keysetId) as MintKeys;
			}
			const allKeysets = await this.mint.getKeys(keysetId)
			const keyset = allKeysets.keysets[0];
			if (!keyset) {
				throw new Error(`could not initialize keys. No keyset with id '${keysetId}' found`);
			}
			this._keys.set(keysetId, keyset);
			this.keysetId = keysetId;
			return keyset;
		}

		// no keysetId was set, so we select an active keyset with the unit of the wallet with the lowest fees and use that
		const allKeysets = await this.mint.getKeySets();
		const keysetToActivate = allKeysets.keysets
			.filter((k) => k.unit === this._unit && k.active)
			.sort((a, b) => (a.input_fee_ppk ?? 0) - (b.input_fee_ppk ?? 0))[0];
		if (!keysetToActivate) {
			throw new Error(`could not initialize keys. No active keyset with unit '${this._unit}' found`);
		}

		if (!this._keys.get(keysetToActivate.id)) {
			const keysetGet = await this.mint.getKeys(keysetToActivate.id);
			const keys = keysetGet.keysets.find((k) => k.id === keysetToActivate.id);
			if (!keys) {
				throw new Error(`could not initialize keys. No keyset with id '${keysetToActivate.id}' found`);
			}
			this._keys.set(keys.id, keys);
		}
		this.keysetId = keysetToActivate.id;
		return this._keys.get(keysetToActivate.id) as MintKeys;
	}

	/**
	 * Receive an encoded or raw Cashu token (only supports single tokens. It will only process the first token in the token array)
	 * @param {(string|Token)} token - Cashu token
	 * @param preference? Deprecated. Use `outputAmounts` instead. Optional preference for splitting proofs into specific amounts.
	 * @param outputAmounts? optionally specify the output's amounts to keep and to send.
	 * @param counter? optionally set counter to derive secret deterministically. CashuWallet class must be initialized with seed phrase to take effect
	 * @param pubkey? optionally locks ecash to pubkey. Will not be deterministic, even if counter is set!
	 * @param privkey? will create a signature on the @param token secrets if set
	 * @returns New token with newly created proofs, token entries that had errors
	 */
	async receive(
		token: string | Token,
		options?: {
			keysetId?: string;
			preference?: Array<AmountPreference>;
			outputAmounts?: OutputAmounts;
			counter?: number;
			pubkey?: string;
			privkey?: string;
		}
	): Promise<Array<Proof>> {
		if (options?.preference)
			options.outputAmounts = deprecatedPreferenceToOutputAmounts(options.preference);
		try {
			if (typeof token === 'string') {
				token = getDecodedToken(token);
			}
			const tokenEntries: Array<TokenEntry> = token.token;
			const proofs = await this.receiveTokenEntry(tokenEntries[0], {
				keysetId: options?.keysetId,
				outputAmounts: options?.outputAmounts,
				counter: options?.counter,
				pubkey: options?.pubkey,
				privkey: options?.privkey
			});
			return proofs;
		} catch (error) {
			throw new Error(`Error receiving token: ${error}`);
		}
	}

	/**
	 * Receive a single cashu token entry
	 * @param tokenEntry a single entry of a cashu token
	 * @param preference optional preference for splitting proofs into specific amounts.
	 * @param counter? optionally set counter to derive secret deterministically. CashuWallet class must be initialized with seed phrase to take effect
	 * @param pubkey? optionally locks ecash to pubkey. Will not be deterministic, even if counter is set!
	 * @param privkey? will create a signature on the @param tokenEntry secrets if set
	 * @returns New token entry with newly created proofs, proofs that had errors
	 */
	async receiveTokenEntry(
		tokenEntry: TokenEntry,
		options?: {
			keysetId?: string;
			preference?: Array<AmountPreference>;
			outputAmounts?: OutputAmounts;
			counter?: number;
			pubkey?: string;
			privkey?: string;
		}
	): Promise<Array<Proof>> {
		if (options?.preference)
			options.outputAmounts = deprecatedPreferenceToOutputAmounts(options.preference);
		const proofs: Array<Proof> = [];
		try {
			const amount = tokenEntry.proofs.reduce((total, curr) => total + curr.amount, 0);
			const keys = await this.getKeys(options?.keysetId);
			const { payload, blindedMessages } = this.createSwapPayload(
				amount,
				tokenEntry.proofs,
				keys,
				options?.outputAmounts,
				options?.counter,
				options?.pubkey,
				options?.privkey
			);
			const { signatures } = await CashuMint.split(tokenEntry.mint, payload);
			const newProofs = this.constructProofs(
				signatures,
				blindedMessages.rs,
				blindedMessages.secrets,
				keys
			);
			proofs.push(...newProofs);
		} catch (error) {
			throw new Error('Error receiving token entry');
		}
		return proofs;
	}

	async send(
		amount: number,
		proofs: Array<Proof>,
		options?: {
			preference?: Array<AmountPreference>;
			counter?: number;
			pubkey?: string;
			privkey?: string;
			keysetId?: string;
			offline?: boolean,
		}
	): Promise<SendResponse> {
		if (sumProofs(proofs) < amount) {
			throw new Error('Not enough funds available to send');
		}
		const { returnChange: keepProofsOffline, send: sendProofOffline } = this.selectProofsToSend(proofs, amount);
		if (
			sumProofs(sendProofOffline) != amount || // if the exact amount cannot be selected
			options?.preference || options?.pubkey || options?.privkey || options?.keysetId // these options require a swap
		) {
			const { returnChange: keepProofsSelect, send: sendProofs } = this.selectProofsToSend(proofs, amount, true);
			const { returnChange, send } = await this.swap(amount, sendProofs, options);
			const returnChangeProofs = keepProofsSelect.concat(returnChange);
			return { returnChange: returnChangeProofs, send };
		}

		return { returnChange: keepProofsOffline, send: sendProofOffline };

	}


	private selectProofsToSend(
		proofs: Array<Proof>,
		amountToSend: number,
		includeFees = false
	): SendResponse {
		const sortedProofs = proofs.sort((a, b) => a.amount - b.amount);
		const smallerProofs = sortedProofs.filter((p) => p.amount <= amountToSend).sort((a, b) => b.amount - a.amount);
		const biggerProofs = sortedProofs.filter((p) => p.amount > amountToSend).sort((a, b) => a.amount - b.amount);
		const nextBigger = biggerProofs[0];

		if (!smallerProofs.length && nextBigger)
			return { returnChange: proofs.filter((p) => p.id !== nextBigger.id), send: [nextBigger] };

		if (!smallerProofs.length && !nextBigger)
			return { returnChange: proofs, send: [] };

		let remainder = amountToSend;
		let selectedProofs = [smallerProofs[0]];
		const returnedProofs = []
		const feePPK = includeFees ? this.getFeesForProofs(selectedProofs) : 0;
		remainder -= smallerProofs[0].amount - feePPK / 1000;
		if (remainder > 0) {
			const { returnChange, send } = this.selectProofsToSend(smallerProofs.slice(1), remainder, includeFees);
			selectedProofs.push(...send);
			returnedProofs.push(...returnChange);
		}

		if (sumProofs(selectedProofs) < amountToSend && nextBigger)
			selectedProofs = [nextBigger]

		return {
			returnChange: proofs.filter((p) => !selectedProofs.includes(p)),
			send: selectedProofs
		};
	}

	getFeesForProofs(proofs: Array<Proof>): number {
		const fees = Math.floor(Math.max(
			(proofs.reduce((total, curr) => total + (this._keysets.find((k) => k.id === curr.id)?.input_fee_ppk || 0), 0) + 999) / 1000,
			0
		))
		return fees;
	}

	/**
	 * Splits and creates sendable tokens
	 * if no amount is specified, the amount is implied by the cumulative amount of all proofs
	 * if both amount and preference are set, but the preference cannot fulfill the amount, then we use the default split
	 * @param amount amount to send while performing the optimal split (least proofs possible). can be set to undefined if preference is set
	 * @param proofs proofs matching that amount
	 * @param preference Deprecated. Use `outputAmounts` instead. Optional preference for splitting proofs into specific amounts.
	 * @param outputAmounts? optionally specify the output's amounts to keep and to send.
	 * @param counter? optionally set counter to derive secret deterministically. CashuWallet class must be initialized with seed phrase to take effect
	 * @param pubkey? optionally locks ecash to pubkey. Will not be deterministic, even if counter is set!
	 * @param privkey? will create a signature on the @param proofs secrets if set
	 * @returns promise of the change- and send-proofs
	 */
	async swap(
		amount: number,
		proofs: Array<Proof>,
		options?: {
			preference?: Array<AmountPreference>;
			outputAmounts?: OutputAmounts;
			counter?: number;
			pubkey?: string;
			privkey?: string;
			keysetId?: string;
		}
	): Promise<SendResponse> {
		if (options?.preference)
			options.outputAmounts = deprecatedPreferenceToOutputAmounts(options.preference);
		const keyset = await this.getKeys(options?.keysetId);
		const proofsToSend = proofs;
		const amountAvailable = sumProofs(proofs);
		if (amount + this.getFeesForProofs(proofsToSend) > amountAvailable) {
			throw new Error('Not enough funds available');
		}
		const amountToSend = amount + this.getFeesForProofs(proofsToSend)
		const amountToKeep = sumProofs(proofsToSend) - amountToSend
		const { payload, blindedMessages } = this.createSwapPayload(
			amountToSend,
			proofsToSend,
			keyset,
			options?.preference,
			options?.counter,
			options?.pubkey,
			options?.privkey
		);
		const { signatures } = await this.mint.split(payload);
		const swapProofs = this.constructProofs(
			signatures,
			blindedMessages.rs,
			blindedMessages.secrets,
			keyset
		);

		const splitProofsToKeep: Array<Proof> = [];
		const splitProofsToSend: Array<Proof> = [];
		let amountToKeepCounter = 0;
		swapProofs.forEach((proof) => {
			if (amountToKeepCounter < amountToKeep) {
				amountToKeepCounter += proof.amount;
				splitProofsToKeep.push(proof);
				return;
			}
			splitProofsToSend.push(proof);
		});
<<<<<<< HEAD
		return {
			returnChange: splitProofsToKeep,
			send: splitProofsToSend
		};
=======

		if (amount > amountAvailable) {
			throw new Error('Not enough funds available');
		}
		if (amount < amountAvailable || options?.outputAmounts || options?.pubkey) {
			const { amountKeep, amountSend } = this.splitReceive(amount, amountAvailable);
			const { payload, blindedMessages } = this.createSwapPayload(
				amountSend,
				proofsToSend,
				keyset,
				options?.outputAmounts,
				options?.counter,
				options?.pubkey,
				options?.privkey
			);
			const { signatures } = await this.mint.split(payload);
			const proofs = this.constructProofs(
				signatures,
				blindedMessages.rs,
				blindedMessages.secrets,
				keyset
			);
			// sum up proofs until amount2 is reached
			const splitProofsToKeep: Array<Proof> = [];
			const splitProofsToSend: Array<Proof> = [];
			let amountKeepCounter = 0;
			proofs.forEach((proof) => {
				if (amountKeepCounter < amountKeep) {
					amountKeepCounter += proof.amount;
					splitProofsToKeep.push(proof);
					return;
				}
				splitProofsToSend.push(proof);
			});
			return {
				returnChange: [...splitProofsToKeep, ...proofsToKeep],
				send: splitProofsToSend
			};
		}
		return { returnChange: proofsToKeep, send: proofsToSend };
>>>>>>> 865d93ce
	}

	/**
	 * Regenerates
	 * @param start set starting point for count (first cycle for each keyset should usually be 0)
	 * @param count set number of blinded messages that should be generated
	 * @returns proofs
	 */
	async restore(
		start: number,
		count: number,
		options?: {
			keysetId?: string;
		}
	): Promise<{ proofs: Array<Proof> }> {
		const keys = await this.getKeys(options?.keysetId);
		if (!this._seed) {
			throw new Error('CashuWallet must be initialized with mnemonic to use restore');
		}
		// create blank amounts for unknown restore amounts
		const amounts = Array(count).fill(0);
		const { blindedMessages, rs, secrets } = this.createBlindedMessages(amounts, keys.id, start);

		const { outputs, promises } = await this.mint.restore({ outputs: blindedMessages });

		// Collect and map the secrets and blinding factors with the blinded messages that were returned from the mint
		const validRs = rs.filter((r, i) => outputs.map((o) => o.B_).includes(blindedMessages[i].B_));
		const validSecrets = secrets.filter((s, i) =>
			outputs.map((o) => o.B_).includes(blindedMessages[i].B_)
		);

		return {
			proofs: this.constructProofs(promises, validRs, validSecrets, keys)
		};
	}

	/**
	 * Requests a mint quote form the mint. Response returns a Lightning payment request for the requested given amount and unit.
	 * @param amount Amount requesting for mint.
	 * @returns the mint will return a mint quote with a Lightning invoice for minting tokens of the specified amount and unit
	 */
	async createMintQuote(amount: number) {
		const mintQuotePayload: MintQuotePayload = {
			unit: this._unit,
			amount: amount
		};
		return await this.mint.createMintQuote(mintQuotePayload);
	}

	/**
	 * Gets an existing mint quote from the mint.
	 * @param quote Quote ID
	 * @returns the mint will create and return a Lightning invoice for the specified amount
	 */
	async checkMintQuote(quote: string) {
		return await this.mint.checkMintQuote(quote);
	}

	/**
	 * Mint tokens for a given mint quote
	 * @param amount amount to request
	 * @param quote ID of mint quote
	 * @param options.keysetId? optionally set keysetId for blank outputs for returned change.
	 * @param preference? Deprecated. Use `outputAmounts` instead. Optional preference for splitting proofs into specific amounts.
	 * @param outputAmounts? optionally specify the output's amounts to keep and to send.
	 * @param counter? optionally set counter to derive secret deterministically. CashuWallet class must be initialized with seed phrase to take effect
	 * @param pubkey? optionally locks ecash to pubkey. Will not be deterministic, even if counter is set!
	 * @returns proofs
	 */
	async mintTokens(
		amount: number,
		quote: string,
		options?: {
			keysetId?: string;
			preference?: Array<AmountPreference>;
			outputAmounts?: OutputAmounts;
			counter?: number;
			pubkey?: string;
		}
	): Promise<{ proofs: Array<Proof> }> {
		if (options?.preference)
			options.outputAmounts = deprecatedPreferenceToOutputAmounts(options.preference);
		const keyset = await this.getKeys(options?.keysetId);
		const { blindedMessages, secrets, rs } = this.createRandomBlindedMessages(
			amount,
			keyset,
			options?.outputAmounts?.keepAmounts,
			options?.counter,
			options?.pubkey
		);
		const mintPayload: MintPayload = {
			outputs: blindedMessages,
			quote: quote
		};
		const { signatures } = await this.mint.mint(mintPayload);
		return {
			proofs: this.constructProofs(signatures, rs, secrets, keyset)
		};
	}

	/**
	 * Requests a melt quote from the mint. Response returns amount and fees for a given unit in order to pay a Lightning invoice.
	 * @param invoice LN invoice that needs to get a fee estimate
	 * @returns the mint will create and return a melt quote for the invoice with an amount and fee reserve
	 */
	async createMeltQuote(invoice: string): Promise<MeltQuoteResponse> {
		const meltQuotePayload: MeltQuotePayload = {
			unit: this._unit,
			request: invoice
		};
		const meltQuote = await this.mint.createMeltQuote(meltQuotePayload);
		return meltQuote;
	}

	/**
	 * Return an existing melt quote from the mint.
	 * @param quote ID of the melt quote
	 * @returns the mint will return an existing melt quote
	 */
	async checkMeltQuote(quote: string): Promise<MeltQuoteResponse> {
		const meltQuote = await this.mint.checkMeltQuote(quote);
		return meltQuote;
	}

	/**
	 * Melt tokens for a melt quote. proofsToSend must be at least amount+fee_reserve form the melt quote.
	 * Returns payment proof and change proofs
	 * @param meltQuote ID of the melt quote
	 * @param proofsToSend proofs to melt
	 * @param options.keysetId? optionally set keysetId for blank outputs for returned change.
	 * @param options.counter? optionally set counter to derive secret deterministically. CashuWallet class must be initialized with seed phrase to take effect
	 * @returns
	 */
	async meltTokens(
		meltQuote: MeltQuoteResponse,
		proofsToSend: Array<Proof>,
		options?: {
			keysetId?: string;
			counter?: number;
		}
	): Promise<MeltTokensResponse> {
		const keys = await this.getKeys(options?.keysetId);
		const { blindedMessages, secrets, rs } = this.createBlankOutputs(
			meltQuote.fee_reserve,
			keys.id,
			options?.counter
		);
		const meltPayload: MeltPayload = {
			quote: meltQuote.quote,
			inputs: proofsToSend,
			outputs: [...blindedMessages]
		};
		const meltResponse = await this.mint.melt(meltPayload);

		return {
			isPaid: meltResponse.state === MeltQuoteState.PAID,
			preimage: meltResponse.payment_preimage,
			change: meltResponse?.change
				? this.constructProofs(meltResponse.change, rs, secrets, keys)
				: []
		};
	}

	/**
	 * Helper function that pays a Lightning invoice directly without having to create a melt quote before
	 * The combined amount of Proofs must match the payment amount including fees.
	 * @param invoice
	 * @param proofsToSend the exact amount to send including fees
	 * @param meltQuote melt quote for the invoice
	 * @param options.keysetId? optionally set keysetId for blank outputs for returned change.
	 * @param options.counter? optionally set counter to derive secret deterministically. CashuWallet class must be initialized with seed phrase to take effect
	 * @returns
	 */
	async payLnInvoice(
		invoice: string,
		proofsToSend: Array<Proof>,
		meltQuote?: MeltQuoteResponse,
		options?: {
			keysetId?: string;
			counter?: number;
		}
	): Promise<MeltTokensResponse> {
		if (!meltQuote) {
			meltQuote = await this.mint.createMeltQuote({ unit: this._unit, request: invoice });
		}
		return await this.meltTokens(meltQuote, proofsToSend, {
			keysetId: options?.keysetId,
			counter: options?.counter
		});
	}

	/**
	 * Helper function to ingest a Cashu token and pay a Lightning invoice with it.
	 * @param invoice Lightning invoice
	 * @param token cashu token
	 * @param meltQuote melt quote for the invoice
	 * @param options.keysetId? optionally set keysetId for blank outputs for returned change.
	 * @param options.counter? optionally set counter to derive secret deterministically. CashuWallet class must be initialized with seed phrase to take effect
	 */
	async payLnInvoiceWithToken(
		invoice: string,
		token: string,
		meltQuote: MeltQuoteResponse,
		options?: {
			keysetId?: string;
			counter?: number;
		}
	): Promise<MeltTokensResponse> {
		const decodedToken = getDecodedToken(token);
		const proofs = decodedToken.token
			.filter((x) => x.mint === this.mint.mintUrl)
			.flatMap((t) => t.proofs);
		return this.payLnInvoice(invoice, proofs, meltQuote, {
			keysetId: options?.keysetId,
			counter: options?.counter
		});
	}

	/**
	 * Creates a split payload
	 * @param amount amount to send
	 * @param proofsToSend proofs to split*
	 * @param outputAmounts? optionally specify the output's amounts to keep and to send.
	 * @param counter? optionally set counter to derive secret deterministically. CashuWallet class must be initialized with seed phrase to take effect
	 * @param pubkey? optionally locks ecash to pubkey. Will not be deterministic, even if counter is set!
	 * @param privkey? will create a signature on the @param proofsToSend secrets if set
	 * @returns
	 */
	private createSwapPayload(
		amount: number,
		proofsToSend: Array<Proof>,
		keyset: MintKeys,
		outputAmounts?: OutputAmounts,
		counter?: number,
		pubkey?: string,
		privkey?: string
	): {
		payload: SwapPayload;
		blindedMessages: BlindedTransaction;
	} {
		const totalAmount = proofsToSend.reduce((total, curr) => total + curr.amount, 0);
		if (outputAmounts && outputAmounts.sendAmounts && !outputAmounts.keepAmounts?.length) {
			outputAmounts.keepAmounts = splitAmount(totalAmount - amount, keyset.keys);
		}
		const keepBlindedMessages = this.createRandomBlindedMessages(
<<<<<<< HEAD
			totalAmount - amount - this.getFeesForProofs(proofsToSend),
			keyset.id,
			undefined,
=======
			totalAmount - amount,
			keyset,
			outputAmounts?.keepAmounts,
>>>>>>> 865d93ce
			counter
		);
		if (this._seed && counter) {
			counter = counter + keepBlindedMessages.secrets.length;
		}
		const sendBlindedMessages = this.createRandomBlindedMessages(
			amount,
			keyset,
			outputAmounts?.sendAmounts,
			counter,
			pubkey
		);
		if (privkey) {
			proofsToSend = getSignedProofs(
				proofsToSend.map((p) => {
					return {
						amount: p.amount,
						C: pointFromHex(p.C),
						id: p.id,
						secret: new TextEncoder().encode(p.secret)
					};
				}),
				privkey
			).map((p: NUT11Proof) => serializeProof(p));
		}

		// join keepBlindedMessages and sendBlindedMessages
		const blindedMessages: BlindedTransaction = {
			blindedMessages: [
				...keepBlindedMessages.blindedMessages,
				...sendBlindedMessages.blindedMessages
			],
			secrets: [...keepBlindedMessages.secrets, ...sendBlindedMessages.secrets],
			rs: [...keepBlindedMessages.rs, ...sendBlindedMessages.rs],
			amounts: [...keepBlindedMessages.amounts, ...sendBlindedMessages.amounts]
		};

		const payload = {
			inputs: proofsToSend,
			outputs: [...blindedMessages.blindedMessages]
		};
		return { payload, blindedMessages };
	}
	/**
	 * returns proofs that are already spent (use for keeping wallet state clean)
	 * @param proofs (only the 'Y' field is required)
	 * @returns
	 */
	async checkProofsSpent<T extends { secret: string }>(proofs: Array<T>): Promise<Array<T>> {
		const enc = new TextEncoder();
		const Ys = proofs.map((p) => hashToCurve(enc.encode(p.secret)).toHex(true));
		const payload = {
			// array of Ys of proofs to check
			Ys: Ys
		};
		const { states } = await this.mint.check(payload);

		return proofs.filter((_, i) => {
			const state = states.find((state) => state.Y === Ys[i]);
			return state && state.state === CheckStateEnum.SPENT;
		});
	}

	/**
	 * Creates blinded messages for a given amount
	 * @param amount amount to create blinded messages for
	 * @param amountPreference optional preference for splitting proofs into specific amounts. overrides amount param
	 * @param keyksetId? override the keysetId derived from the current mintKeys with a custom one. This should be a keyset that was fetched from the `/keysets` endpoint
	 * @param counter? optionally set counter to derive secret deterministically. CashuWallet class must be initialized with seed phrase to take effect
	 * @param pubkey? optionally locks ecash to pubkey. Will not be deterministic, even if counter is set!
	 * @returns blinded messages, secrets, rs, and amounts
	 */
	private createRandomBlindedMessages(
		amount: number,
		keyset: MintKeys,
		split?: Array<number>,
		counter?: number,
		pubkey?: string
	): BlindedMessageData & { amounts: Array<number> } {
		const amounts = splitAmount(amount, keyset.keys, split);
		return this.createBlindedMessages(amounts, keyset.id, counter, pubkey);
	}

	/**
	 * Creates blinded messages for a according to @param amounts
	 * @param amount array of amounts to create blinded messages for
	 * @param counter? optionally set counter to derive secret deterministically. CashuWallet class must be initialized with seed phrase to take effect
	 * @param keyksetId? override the keysetId derived from the current mintKeys with a custom one. This should be a keyset that was fetched from the `/keysets` endpoint
	 * @param pubkey? optionally locks ecash to pubkey. Will not be deterministic, even if counter is set!
	 * @returns blinded messages, secrets, rs, and amounts
	 */
	private createBlindedMessages(
		amounts: Array<number>,
		keysetId: string,
		counter?: number,
		pubkey?: string
	): BlindedMessageData & { amounts: Array<number> } {
		// if we atempt to create deterministic messages without a _seed, abort.
		if (counter != undefined && !this._seed) {
			throw new Error(
				'Cannot create deterministic messages without seed. Instantiate CashuWallet with a mnemonic, or omit counter param.'
			);
		}
		const blindedMessages: Array<SerializedBlindedMessage> = [];
		const secrets: Array<Uint8Array> = [];
		const rs: Array<bigint> = [];
		for (let i = 0; i < amounts.length; i++) {
			let deterministicR = undefined;
			let secretBytes = undefined;
			if (pubkey) {
				secretBytes = createP2PKsecret(pubkey);
			} else if (this._seed && counter != undefined) {
				secretBytes = deriveSecret(this._seed, keysetId, counter + i);
				deterministicR = bytesToNumber(deriveBlindingFactor(this._seed, keysetId, counter + i));
			} else {
				secretBytes = randomBytes(32);
			}
			if (!pubkey) {
				const secretHex = bytesToHex(secretBytes);
				secretBytes = new TextEncoder().encode(secretHex);
			}
			secrets.push(secretBytes);
			const { B_, r } = blindMessage(secretBytes, deterministicR);
			rs.push(r);
			const blindedMessage = new BlindedMessage(amounts[i], B_, keysetId);
			blindedMessages.push(blindedMessage.getSerializedBlindedMessage());
		}
		return { blindedMessages, secrets, rs, amounts };
	}

	/**
	 * Creates NUT-08 blank outputs (fee returns) for a given fee reserve
	 * See: https://github.com/cashubtc/nuts/blob/main/08.md
	 * @param feeReserve amount to cover with blank outputs
	 * @param keysetId mint keysetId
	 * @param counter? optionally set counter to derive secret deterministically. CashuWallet class must be initialized with seed phrase to take effect
	 * @returns blinded messages, secrets, and rs
	 */
	private createBlankOutputs(
		feeReserve: number,
		keysetId: string,
		counter?: number
	): BlindedMessageData {
		let count = Math.ceil(Math.log2(feeReserve)) || 1;
		//Prevent count from being -Infinity
		if (count < 0) {
			count = 0;
		}
		const amounts = count ? Array(count).fill(1) : [];
		const { blindedMessages, rs, secrets } = this.createBlindedMessages(amounts, keysetId, counter);
		return { blindedMessages, secrets, rs };
	}

	/**
	 * construct proofs from @params promises, @params rs, @params secrets, and @params keyset
	 * @param promises array of serialized blinded signatures
	 * @param rs arrays of binding factors
	 * @param secrets array of secrets
	 * @param keyset mint keyset
	 * @returns array of serialized proofs
	 */
	private constructProofs(
		promises: Array<SerializedBlindedSignature>,
		rs: Array<bigint>,
		secrets: Array<Uint8Array>,
		keyset: MintKeys
	): Array<Proof> {
		return promises
			.map((p: SerializedBlindedSignature, i: number) => {
				const blindSignature = { id: p.id, amount: p.amount, C_: pointFromHex(p.C_) };
				const r = rs[i];
				const secret = secrets[i];
				const A = pointFromHex(keyset.keys[p.amount]);
				return constructProofFromPromise(blindSignature, r, secret, A);
			})
			.map((p) => serializeProof(p) as Proof);
	}

}

export { CashuWallet };<|MERGE_RESOLUTION|>--- conflicted
+++ resolved
@@ -22,23 +22,15 @@
 	CheckStateEnum,
 	SerializedBlindedSignature,
 	MeltQuoteState,
-<<<<<<< HEAD
-	MintInfo
-=======
+	MintInfo,
 	OutputAmounts
->>>>>>> 865d93ce
 } from './model/types/index.js';
 import {
 	bytesToNumber,
 	getDecodedToken,
-<<<<<<< HEAD
-	getDefaultAmountPreference,
 	splitAmount,
-	sumProofs
-=======
-	splitAmount,
+	sumProofs,
 	deprecatedPreferenceToOutputAmounts
->>>>>>> 865d93ce
 } from './utils.js';
 import { validateMnemonic } from '@scure/bip39';
 import { wordlist } from '@scure/bip39/wordlists/english';
@@ -423,7 +415,7 @@
 			amountToSend,
 			proofsToSend,
 			keyset,
-			options?.preference,
+			options?.outputAmounts,
 			options?.counter,
 			options?.pubkey,
 			options?.privkey
@@ -447,53 +439,10 @@
 			}
 			splitProofsToSend.push(proof);
 		});
-<<<<<<< HEAD
 		return {
 			returnChange: splitProofsToKeep,
 			send: splitProofsToSend
 		};
-=======
-
-		if (amount > amountAvailable) {
-			throw new Error('Not enough funds available');
-		}
-		if (amount < amountAvailable || options?.outputAmounts || options?.pubkey) {
-			const { amountKeep, amountSend } = this.splitReceive(amount, amountAvailable);
-			const { payload, blindedMessages } = this.createSwapPayload(
-				amountSend,
-				proofsToSend,
-				keyset,
-				options?.outputAmounts,
-				options?.counter,
-				options?.pubkey,
-				options?.privkey
-			);
-			const { signatures } = await this.mint.split(payload);
-			const proofs = this.constructProofs(
-				signatures,
-				blindedMessages.rs,
-				blindedMessages.secrets,
-				keyset
-			);
-			// sum up proofs until amount2 is reached
-			const splitProofsToKeep: Array<Proof> = [];
-			const splitProofsToSend: Array<Proof> = [];
-			let amountKeepCounter = 0;
-			proofs.forEach((proof) => {
-				if (amountKeepCounter < amountKeep) {
-					amountKeepCounter += proof.amount;
-					splitProofsToKeep.push(proof);
-					return;
-				}
-				splitProofsToSend.push(proof);
-			});
-			return {
-				returnChange: [...splitProofsToKeep, ...proofsToKeep],
-				send: splitProofsToSend
-			};
-		}
-		return { returnChange: proofsToKeep, send: proofsToSend };
->>>>>>> 865d93ce
 	}
 
 	/**
@@ -739,15 +688,9 @@
 			outputAmounts.keepAmounts = splitAmount(totalAmount - amount, keyset.keys);
 		}
 		const keepBlindedMessages = this.createRandomBlindedMessages(
-<<<<<<< HEAD
 			totalAmount - amount - this.getFeesForProofs(proofsToSend),
-			keyset.id,
-			undefined,
-=======
-			totalAmount - amount,
 			keyset,
 			outputAmounts?.keepAmounts,
->>>>>>> 865d93ce
 			counter
 		);
 		if (this._seed && counter) {
