--- conflicted
+++ resolved
@@ -40,12 +40,9 @@
 	type SerializedBlindedMessage,
 	type SwapPayload,
 	type Token,
-<<<<<<< HEAD
 	MPPOption,
-	MeltQuoteOptions
-=======
+	MeltQuoteOptions,
 	SwapTransaction
->>>>>>> 5bb0724b
 } from './model/types/index.js';
 import { SubscriptionCanceller } from './model/types/wallet/websocket.js';
 import {
