--- conflicted
+++ resolved
@@ -22,7 +22,6 @@
 	BlindingData,
 	SerializedDLEQ
 } from './model/types/index.js';
-<<<<<<< HEAD
 import {
 	bytesToNumber,
 	getDecodedToken,
@@ -33,9 +32,6 @@
 } from './utils.js';
 import { validateMnemonic } from '@scure/bip39';
 import { wordlist } from '@scure/bip39/wordlists/english';
-=======
-import { bytesToNumber, getDecodedToken, splitAmount, sumProofs, getKeepAmounts } from './utils.js';
->>>>>>> 641609e0
 import { hashToCurve, pointFromHex } from '@cashu/crypto/modules/common';
 import {
 	blindMessage,
