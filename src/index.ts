--- conflicted
+++ resolved
@@ -2,18 +2,7 @@
 import { CashuWallet } from './CashuWallet.js';
 import { PaymentRequest } from './model/PaymentRequest.js';
 import { setGlobalRequestOptions } from './request.js';
-<<<<<<< HEAD
-import { getEncodedToken, getEncodedTokenV4, getDecodedToken, deriveKeysetId } from './utils.js';
-=======
-import { generateNewMnemonic, deriveSeedFromMnemonic } from '@cashu/crypto/modules/client/NUT09';
-import {
-	getEncodedToken,
-	getEncodedTokenV4,
-	getDecodedToken,
-	deriveKeysetId,
-	decodePaymentRequest
-} from './utils.js';
->>>>>>> c35a9929
+import { getEncodedToken, getEncodedTokenV4, getDecodedToken, deriveKeysetId, decodePaymentRequest } from './utils.js';
 
 export * from './model/types/index.js';
 
