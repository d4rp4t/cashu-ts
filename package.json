{
	"name": "@cashu/cashu-ts",
<<<<<<< HEAD
	"version": "2.5.0",
=======
	"version": "2.5.2",
>>>>>>> b4173ae4
	"description": "cashu library for communicating with a cashu mint",
	"type": "module",
	"main": "lib/cashu-ts.cjs.js",
	"module": "lib/cashu-ts.es.js",
	"types": "lib/types/index.d.ts",
	"repository": {
		"type": "git",
		"url": "git+https://github.com/cashubtc/cashu-ts"
	},
	"bugs": {
		"url": "https://github.com/cashubtc/cashu-ts/issues"
	},
	"scripts": {
		"compile": "vite build",
		"compile:standalone": "BUILD_FORMAT=iife vite build",
		"test": "vitest run --coverage --exclude ./test/integration.test.ts --exclude ./test/auth.test.ts",
		"test-integration": "vitest run ./test/integration.test.ts --coverage",
		"dev": "tsc --watch",
		"lint": "eslint --ext .js,.ts . --fix",
		"format": "prettier --write .",
		"check-format": "prettier --check .",
		"typedoc": "typedoc src/index.ts",
		"api:check": "api-extractor run",
		"api:update": "api-extractor run --local"
	},
	"exports": {
		".": {
			"require": "./lib/cashu-ts.cjs.js",
			"import": "./lib/cashu-ts.es.js",
			"types": "./lib/types/index.d.ts"
		},
		"./crypto/util": {
			"types": "./modules/util/index.d.ts",
			"import": "./modules/esm/util/index.js",
			"default": "./modules/util/index.js"
		}
	},
	"keywords": [
		"cashu"
	],
	"author": "gandlaf21",
	"license": "MIT",
	"devDependencies": {
		"@microsoft/api-extractor": "^7.52.4",
		"@types/node-fetch": "^2.6.4",
		"@types/ws": "^8.5.10",
		"@typescript-eslint/eslint-plugin": "^5.59.2",
		"@typescript-eslint/parser": "^5.59.2",
		"@vitest/browser": "^2.1.5",
		"@vitest/coverage-v8": "^2.1.5",
		"eslint": "^8.39.0",
		"eslint-config-standard-with-typescript": "^34.0.1",
		"eslint-plugin-import": "^2.27.5",
		"eslint-plugin-n": "^15.7.0",
		"eslint-plugin-promise": "^6.1.1",
		"mock-socket": "^9.3.1",
		"msw": "^2.6.6",
		"node-fetch": "^2.7.0",
		"playwright": "^1.49.0",
		"prettier": "^2.8.8",
		"ts-node": "^10.9.1",
		"typedoc": "^0.27.5",
		"typescript": "^5.7.2",
		"vite": "^5.4.11",
		"vite-plugin-dts": "^4.4.0",
		"vitest": "^2.1.5",
		"ws": "^8.16.0"
	},
	"dependencies": {
		"@noble/curves": "^1.6.0",
		"@noble/hashes": "^1.5.0",
		"@scure/bip32": "^1.5.0",
		"buffer": "^6.0.3"
	}
}<|MERGE_RESOLUTION|>--- conflicted
+++ resolved
@@ -1,10 +1,6 @@
 {
 	"name": "@cashu/cashu-ts",
-<<<<<<< HEAD
-	"version": "2.5.0",
-=======
 	"version": "2.5.2",
->>>>>>> b4173ae4
 	"description": "cashu library for communicating with a cashu mint",
 	"type": "module",
 	"main": "lib/cashu-ts.cjs.js",
