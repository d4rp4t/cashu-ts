--- conflicted
+++ resolved
@@ -4,13 +4,8 @@
 	PaymentRequest,
 	PaymentRequestTransport,
 	PaymentRequestTransportType,
-<<<<<<< HEAD
 	NUT10Option,
-} from '../src/index.js';
-=======
-	NUT10Option
 } from '../src/index';
->>>>>>> 52ba66e7
 
 describe('payment requests', () => {
 	test('encode payment requests', async () => {
