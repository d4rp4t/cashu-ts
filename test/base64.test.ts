--- conflicted
+++ resolved
@@ -2,13 +2,8 @@
 	encodeBase64ToJson,
 	encodeBase64toUint8,
 	encodeJsonToBase64,
-<<<<<<< HEAD
 	encodeUint8toBase64,
-} from '../src/base64.js';
-=======
-	encodeUint8toBase64
 } from '../src/base64';
->>>>>>> 52ba66e7
 import { test, describe, expect } from 'vitest';
 describe('testing uint8 encoding', () => {
 	test('uint8 to base64', async () => {
