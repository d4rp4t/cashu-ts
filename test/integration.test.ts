import { CashuMint } from '../src/CashuMint.js';
import { CashuWallet } from '../src/CashuWallet.js';

import dns from 'node:dns';
<<<<<<< HEAD
import { getEncodedToken, sumProofs } from '../src/utils.js';
import { secp256k1 } from '@noble/curves/secp256k1';
import { bytesToHex } from '@noble/curves/abstract/utils';
import {
	CheckStateEnum,
	MeltQuoteState,
	MintQuoteState,
	ProofState
} from '../src/model/types/index.js';
import ws from 'ws';
import { injectWebSocketImpl } from '../src/ws.js';
=======
import {
	deriveKeysetId,
	getEncodedToken,
	getEncodedTokenV4,
	hexToNumber,
	numberToHexPadded64,
	sumProofs
} from '../src/utils.js';
import { secp256k1 } from '@noble/curves/secp256k1';
import { bytesToHex } from '@noble/curves/abstract/utils';
import { CheckStateEnum, MeltQuoteState, Token } from '../src/model/types/index.js';
>>>>>>> 90dc186b
dns.setDefaultResultOrder('ipv4first');

const externalInvoice =
	'lnbc20u1p3u27nppp5pm074ffk6m42lvae8c6847z7xuvhyknwgkk7pzdce47grf2ksqwsdpv2phhwetjv4jzqcneypqyc6t8dp6xu6twva2xjuzzda6qcqzpgxqyz5vqsp5sw6n7cztudpl5m5jv3z6dtqpt2zhd3q6dwgftey9qxv09w82rgjq9qyyssqhtfl8wv7scwp5flqvmgjjh20nf6utvv5daw5h43h69yqfwjch7wnra3cn94qkscgewa33wvfh7guz76rzsfg9pwlk8mqd27wavf2udsq3yeuju';

let request: Record<string, string> | undefined;
const mintUrl = 'http://localhost:3338';
const unit = 'sat';

injectWebSocketImpl(ws);

describe('mint api', () => {
	test('get keys', async () => {
		const mint = new CashuMint(mintUrl);
		const keys = await mint.getKeys();
		expect(keys).toBeDefined();
	});
	test('get keysets', async () => {
		const mint = new CashuMint(mintUrl);
		const keysets = await mint.getKeySets();
		expect(keysets).toBeDefined();
		expect(keysets.keysets).toBeDefined();
		expect(keysets.keysets.length).toBeGreaterThan(0);
	});

	test('get info', async () => {
		const mint = new CashuMint(mintUrl);
		const info = await mint.getInfo();
		expect(info).toBeDefined();
	});
	test('request mint', async () => {
		const mint = new CashuMint(mintUrl);
		const wallet = new CashuWallet(mint, { unit });
		const request = await wallet.createMintQuote(100);
		expect(request).toBeDefined();
		const mintQuote = await wallet.checkMintQuote(request.quote);
		expect(mintQuote).toBeDefined();
	});
	test('mint tokens', async () => {
		const mint = new CashuMint(mintUrl);
		const wallet = new CashuWallet(mint, { unit });
		const request = await wallet.createMintQuote(1337);
		expect(request).toBeDefined();
		expect(request.request).toContain('lnbc1337');
		const tokens = await wallet.mintProofs(1337, request.quote);
		expect(tokens).toBeDefined();
		// expect that the sum of all tokens.proofs.amount is equal to the requested amount
		expect(tokens.proofs.reduce((a, b) => a + b.amount, 0)).toBe(1337);
	});
	test('get fee for local invoice', async () => {
		const mint = new CashuMint(mintUrl);
		const wallet = new CashuWallet(mint, { unit });
		const request = await wallet.createMintQuote(100);
		const fee = (await wallet.createMeltQuote(request.request)).fee_reserve;
		expect(fee).toBeDefined();
		// because local invoice, fee should be 0
		expect(fee).toBe(0);
	});
	test('invoice with description', async () => {
		const mint = new CashuMint(mintUrl);
		const wallet = new CashuWallet(mint, { unit });
		const quote = await wallet.createMintQuote(100, 'test description');
		expect(quote).toBeDefined();
		console.log(`invoice with description: ${quote.request}`);
	});
	test('get fee for external invoice', async () => {
		const mint = new CashuMint(mintUrl);
		const wallet = new CashuWallet(mint, { unit });
		const fee = (await wallet.createMeltQuote(externalInvoice)).fee_reserve;
		expect(fee).toBeDefined();
		// because external invoice, fee should be > 0
		expect(fee).toBeGreaterThan(0);
	});
	test('pay local invoice', async () => {
		const mint = new CashuMint(mintUrl);
		const wallet = new CashuWallet(mint, { unit });
		const request = await wallet.createMintQuote(100);
		const tokens = await wallet.mintProofs(100, request.quote);

		// expect no fee because local invoice
		const mintQuote = await wallet.createMintQuote(10);
		const quote = await wallet.createMeltQuote(mintQuote.request);
		const fee = quote.fee_reserve;
		expect(fee).toBe(0);

		// get the quote from the mint
		const quote_ = await wallet.checkMeltQuote(quote.quote);
		expect(quote_).toBeDefined();

		const sendResponse = await wallet.send(10, tokens.proofs, { includeFees: true });
		const response = await wallet.meltProofs(quote, sendResponse.send);
		expect(response).toBeDefined();
		// expect that we have received the fee back, since it was internal
		expect(response.change.reduce((a, b) => a + b.amount, 0)).toBe(fee);

		// check states of spent and kept proofs after payment
		const sentProofsStates = await wallet.checkProofsStates(sendResponse.send);
		expect(sentProofsStates).toBeDefined();
		// expect that all proofs are spent, i.e. all are CheckStateEnum.SPENT
		sentProofsStates.forEach((state) => {
			expect(state.state).toBe(CheckStateEnum.SPENT);
			expect(state.witness).toBeNull();
		});
		// expect none of the sendResponse.keep to be spent
		const keepProofsStates = await wallet.checkProofsStates(sendResponse.keep);
		expect(keepProofsStates).toBeDefined();
		keepProofsStates.forEach((state) => {
			expect(state.state).toBe(CheckStateEnum.UNSPENT);
			expect(state.witness).toBeNull();
		});
	});
	test('pay external invoice', async () => {
		const mint = new CashuMint(mintUrl);
		const wallet = new CashuWallet(mint, { unit });
		const request = await wallet.createMintQuote(3000);
		const tokens = await wallet.mintProofs(3000, request.quote);

		const meltQuote = await wallet.createMeltQuote(externalInvoice);
		const fee = meltQuote.fee_reserve;
		expect(fee).toBeGreaterThan(0);

		// get the quote from the mint
		const quote_ = await wallet.checkMeltQuote(meltQuote.quote);
		expect(quote_).toBeDefined();

		const sendResponse = await wallet.send(2000 + fee, tokens.proofs, { includeFees: true });
		const response = await wallet.meltProofs(meltQuote, sendResponse.send);

		expect(response).toBeDefined();
		// expect that we have not received the fee back, since it was external
		expect(response.change.reduce((a, b) => a + b.amount, 0)).toBeLessThan(fee);

		// check states of spent and kept proofs after payment
		const sentProofsStates = await wallet.checkProofsStates(sendResponse.send);
		expect(sentProofsStates).toBeDefined();
		// expect that all proofs are spent, i.e. all are CheckStateEnum.SPENT
		sentProofsStates.forEach((state) => {
			expect(state.state).toBe(CheckStateEnum.SPENT);
			expect(state.witness).toBeNull();
		});
		// expect none of the sendResponse.keep to be spent
		const keepProofsStates = await wallet.checkProofsStates(sendResponse.keep);
		expect(keepProofsStates).toBeDefined();
		keepProofsStates.forEach((state) => {
			expect(state.state).toBe(CheckStateEnum.UNSPENT);
			expect(state.witness).toBeNull();
		});
	});
	test('test send tokens exact without previous split', async () => {
		const mint = new CashuMint(mintUrl);
		const wallet = new CashuWallet(mint, { unit });
		const request = await wallet.createMintQuote(64);
		const tokens = await wallet.mintProofs(64, request.quote);

		const sendResponse = await wallet.send(64, tokens.proofs);
		expect(sendResponse).toBeDefined();
		expect(sendResponse.send).toBeDefined();
		expect(sendResponse.keep).toBeDefined();
		expect(sendResponse.send.length).toBe(1);
		expect(sendResponse.keep.length).toBe(0);
		expect(sumProofs(sendResponse.send)).toBe(64);
	});
	test('test send tokens with change', async () => {
		const mint = new CashuMint(mintUrl);
		const wallet = new CashuWallet(mint, { unit });
		const request = await wallet.createMintQuote(100);
		const tokens = await wallet.mintProofs(100, request.quote);

		const sendResponse = await wallet.send(10, tokens.proofs, { includeFees: false });
		expect(sendResponse).toBeDefined();
		expect(sendResponse.send).toBeDefined();
		expect(sendResponse.keep).toBeDefined();
		expect(sendResponse.send.length).toBe(2);
		expect(sendResponse.keep.length).toBe(5);
		expect(sumProofs(sendResponse.send)).toBe(10);
		expect(sumProofs(sendResponse.keep)).toBe(89);
	}, 10000000);
	test('receive tokens with previous split', async () => {
		const mint = new CashuMint(mintUrl);
		const wallet = new CashuWallet(mint, { unit });
		const request = await wallet.createMintQuote(100);
		const tokens = await wallet.mintProofs(100, request.quote);

		const sendResponse = await wallet.send(10, tokens.proofs);
		const encoded = getEncodedToken({ mint: mintUrl, proofs: sendResponse.send });
		const response = await wallet.receive(encoded);
		expect(response).toBeDefined();
	});
	test('receive tokens with previous mint', async () => {
		const mint = new CashuMint(mintUrl);
		const wallet = new CashuWallet(mint, { unit });
		const request = await wallet.createMintQuote(64);
		const tokens = await wallet.mintProofs(64, request.quote);
		const encoded = getEncodedToken({ mint: mintUrl, proofs: tokens.proofs });
		const response = await wallet.receive(encoded);
		expect(response).toBeDefined();
	});
	test('send and receive p2pk', async () => {
		const mint = new CashuMint(mintUrl);
		const wallet = new CashuWallet(mint, { unit });

		const privKeyAlice = secp256k1.utils.randomPrivateKey();
		const pubKeyAlice = secp256k1.getPublicKey(privKeyAlice);

		const privKeyBob = secp256k1.utils.randomPrivateKey();
		const pubKeyBob = secp256k1.getPublicKey(privKeyBob);

		const request = await wallet.createMintQuote(128);
		const tokens = await wallet.mintProofs(128, request.quote);

		const { send } = await wallet.send(64, tokens.proofs, { pubkey: bytesToHex(pubKeyBob) });
		const encoded = getEncodedToken({ mint: mintUrl, proofs: send });

		const result = await wallet
			.receive(encoded, { privkey: bytesToHex(privKeyAlice) })
			.catch((e) => e);
		expect(result).toEqual(new Error('no valid signature provided for input.'));

		const proofs = await wallet.receive(encoded, { privkey: bytesToHex(privKeyBob) });

		expect(
			proofs.reduce((curr, acc) => {
				return curr + acc.amount;
			}, 0)
		).toBe(63);
	});

	test('mint and melt p2pk', async () => {
		const mint = new CashuMint(mintUrl);
		const wallet = new CashuWallet(mint);

		const privKeyBob = secp256k1.utils.randomPrivateKey();
		const pubKeyBob = secp256k1.getPublicKey(privKeyBob);

		const mintRequest = await wallet.createMintQuote(3000);

		const proofs = await wallet.mintProofs(3000, mintRequest.quote, {
			pubkey: bytesToHex(pubKeyBob)
		});

		const meltRequest = await wallet.createMeltQuote(externalInvoice);
		const fee = meltRequest.fee_reserve;
		expect(fee).toBeGreaterThan(0);
		const response = await wallet.meltProofs(meltRequest, proofs.proofs, {
			privkey: bytesToHex(privKeyBob)
		});
		expect(response).toBeDefined();
		expect(response.quote.state == MeltQuoteState.PAID).toBe(true);
	});
<<<<<<< HEAD
	test('websocket updates', async () => {
		const mint = new CashuMint(mintUrl);
		const wallet = new CashuWallet(mint);

		const mintQuote = await wallet.createMintQuote(21);
		const callback = jest.fn();
		const res = await new Promise(async (res, rej) => {
			const unsub = await wallet.onMintQuoteUpdates(
				[mintQuote.quote],
				(p) => {
					if (p.state === MintQuoteState.PAID) {
						callback();
						res(1);
						unsub();
					}
				},
				(e) => {
					console.log(e);
					rej(e);
					unsub();
				}
			);
		});
		mint.disconnectWebSocket();
		expect(res).toBe(1);
		expect(callback).toBeCalled();
	});
	test('websocket mint quote updates on multiple ids', async () => {
		const mint = new CashuMint(mintUrl);
		const wallet = new CashuWallet(mint);

		const mintQuote1 = await wallet.createMintQuote(21);
		const mintQuote2 = await wallet.createMintQuote(22);

		const callbackRef = jest.fn();
		const res = await new Promise(async (res, rej) => {
			let counter = 0;
			const unsub = await wallet.onMintQuoteUpdates(
				[mintQuote1.quote, mintQuote2.quote],
				() => {
					counter++;
					callbackRef();
					if (counter === 4) {
						unsub();
						res(1);
					}
				},
				() => {
					counter++;
					if (counter === 4) {
						unsub();
						rej();
					}
				}
			);
		});
		mint.disconnectWebSocket();
		expect(res).toBe(1);
		expect(callbackRef).toHaveBeenCalledTimes(4);
		expect(mint.webSocketConnection?.activeSubscriptions.length).toBe(0);
	});
	test('websocket proof state + mint quote updates', async () => {
		const mint = new CashuMint(mintUrl);
		const wallet = new CashuWallet(mint);

		const quote = await wallet.createMintQuote(63);
		await new Promise((res, rej) => {
			wallet.onMintQuotePaid(quote.quote, res, rej);
		});
		const { proofs } = await wallet.mintProofs(63, quote.quote);
		const data = await new Promise<ProofState>((res) => {
			wallet.onProofStateUpdates(
				proofs,
				(p) => {
					if (p.state === CheckStateEnum.SPENT) {
						res(p);
					}
				},
				(e) => {
					console.log(e);
				}
			);
			wallet.swap(21, proofs);
		});
		mint.disconnectWebSocket();
	}, 10000);
=======
});
describe('dleq', () => {
	test('mint and check dleq', async () => {
		const mint = new CashuMint(mintUrl);
		const NUT12 = (await mint.getInfo()).nuts['12'];
		if (NUT12 == undefined || !NUT12.supported) {
			throw new Error('Cannot run this test: mint does not support NUT12');
		}
		const wallet = new CashuWallet(mint);

		const mintRequest = await wallet.createMintQuote(3000);
		const { proofs } = await wallet.mintProofs(3000, mintRequest.quote);

		proofs.forEach((p) => {
			expect(p).toHaveProperty('dleq');
			expect(p.dleq).toHaveProperty('s');
			expect(p.dleq).toHaveProperty('e');
			expect(p.dleq).toHaveProperty('r');
			expect(p).toHaveProperty('dleqValid', true);
		});
	});
	test('send and receive token with dleq', async () => {
		const mint = new CashuMint(mintUrl);
		const wallet = new CashuWallet(mint);
		const NUT12 = (await mint.getInfo()).nuts['12'];
		if (NUT12 == undefined || !NUT12.supported) {
			throw new Error('Cannot run this test: mint does not support NUT12');
		}

		const mintRequest = await wallet.createMintQuote(8);
		const { proofs } = await wallet.mintProofs(8, mintRequest.quote);

		const { keep, send } = await wallet.send(4, proofs, { includeDleq: true });

		send.forEach((p) => {
			expect(p.dleq).toBeDefined();
			expect(p.dleq?.r).toBeDefined();
		});

		const token = {
			mint: mint.mintUrl,
			proofs: send
		} as Token;
		const encodedToken = getEncodedTokenV4(token);
		const newProofs = await wallet.receive(encodedToken, { requireDleq: true });
		console.log(getEncodedTokenV4(token));
		expect(newProofs).toBeDefined();
	});
	test('send strip dleq', async () => {
		const mint = new CashuMint(mintUrl);
		const wallet = new CashuWallet(mint);
		const NUT12 = (await mint.getInfo()).nuts['12'];
		if (NUT12 == undefined || !NUT12.supported) {
			throw new Error('Cannot run this test: mint does not support NUT12');
		}

		const mintRequest = await wallet.createMintQuote(8);
		const { proofs } = await wallet.mintProofs(8, mintRequest.quote);

		const { keep, send } = await wallet.send(4, proofs, { includeDleq: false });
		send.forEach((p) => {
			expect(p.dleq).toBeUndefined();
		});
		keep.forEach((p) => {
			expect(p.dleq).toBeDefined();
			expect(p.dleq?.r).toBeDefined();
		});
	});
	test('send not enough proofs when dleq is required', async () => {
		const mint = new CashuMint(mintUrl);
		const wallet = new CashuWallet(mint);
		const NUT12 = (await mint.getInfo()).nuts['12'];
		if (NUT12 == undefined || !NUT12.supported) {
			throw new Error('Cannot run this test: mint does not support NUT12');
		}

		const mintRequest = await wallet.createMintQuote(8);
		let { proofs } = await wallet.mintProofs(8, mintRequest.quote);

		// strip dleq
		proofs = proofs.map((p) => {
			return { ...p, dleq: undefined };
		});

		const exc = await wallet.send(4, proofs, { includeDleq: true }).catch((e) => e);
		expect(exc).toEqual(new Error('Not enough funds available to send'));
	});
	test('receive with invalid dleq', async () => {
		const mint = new CashuMint(mintUrl);
		const keys = await mint.getKeys();
		const wallet = new CashuWallet(mint);
		const NUT12 = (await mint.getInfo()).nuts['12'];
		if (NUT12 == undefined || !NUT12.supported) {
			throw new Error('Cannot run this test: mint does not support NUT12');
		}

		const mintRequest = await wallet.createMintQuote(8);
		let { proofs } = await wallet.mintProofs(8, mintRequest.quote);

		// alter dleq signature
		proofs.forEach((p) => {
			if (p.dleq != undefined) {
				const s = hexToNumber(p.dleq.s) + BigInt(1);
				p.dleq.s = numberToHexPadded64(s);
			}
		});

		const token = {
			mint: mint.mintUrl,
			proofs: proofs
		} as Token;

		const exc = await wallet.receive(token, { requireDleq: true }).catch((e) => e);
		expect(exc).toEqual(new Error('Token contains proofs with invalid DLEQ'));
	});
>>>>>>> 90dc186b
});<|MERGE_RESOLUTION|>--- conflicted
+++ resolved
@@ -2,19 +2,17 @@
 import { CashuWallet } from '../src/CashuWallet.js';
 
 import dns from 'node:dns';
-<<<<<<< HEAD
-import { getEncodedToken, sumProofs } from '../src/utils.js';
 import { secp256k1 } from '@noble/curves/secp256k1';
 import { bytesToHex } from '@noble/curves/abstract/utils';
 import {
 	CheckStateEnum,
 	MeltQuoteState,
 	MintQuoteState,
-	ProofState
+	ProofState,
+	Token
 } from '../src/model/types/index.js';
 import ws from 'ws';
 import { injectWebSocketImpl } from '../src/ws.js';
-=======
 import {
 	deriveKeysetId,
 	getEncodedToken,
@@ -23,10 +21,6 @@
 	numberToHexPadded64,
 	sumProofs
 } from '../src/utils.js';
-import { secp256k1 } from '@noble/curves/secp256k1';
-import { bytesToHex } from '@noble/curves/abstract/utils';
-import { CheckStateEnum, MeltQuoteState, Token } from '../src/model/types/index.js';
->>>>>>> 90dc186b
 dns.setDefaultResultOrder('ipv4first');
 
 const externalInvoice =
@@ -276,7 +270,6 @@
 		expect(response).toBeDefined();
 		expect(response.quote.state == MeltQuoteState.PAID).toBe(true);
 	});
-<<<<<<< HEAD
 	test('websocket updates', async () => {
 		const mint = new CashuMint(mintUrl);
 		const wallet = new CashuWallet(mint);
@@ -363,7 +356,6 @@
 		});
 		mint.disconnectWebSocket();
 	}, 10000);
-=======
 });
 describe('dleq', () => {
 	test('mint and check dleq', async () => {
@@ -479,5 +471,4 @@
 		const exc = await wallet.receive(token, { requireDleq: true }).catch((e) => e);
 		expect(exc).toEqual(new Error('Token contains proofs with invalid DLEQ'));
 	});
->>>>>>> 90dc186b
 });