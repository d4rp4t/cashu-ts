<<<<<<< HEAD
import { AmountPreference, Keys } from '../src/model/types/index.js';
=======
import { AmountPreference, Token } from '../src/model/types/index.js';
>>>>>>> 79cefe54
import * as utils from '../src/utils.js';
import { PUBKEYS } from './consts.js';

const keys: Keys = {};
for (let i = 1; i <= 2048; i *= 2) {
	keys[i] = 'deadbeef';
}

const keys_base10: Keys = {};
for (let i = 1; i <= 10000; i *= 10) {
	keys_base10[i] = 'deadbeef';
}

const keys_base16: Keys = {};
for (let i = 1; i <= 0x10000; i *= 16) {
	keys_base16[i] = 'deadbeef';
}

describe('test split amounts ', () => {
	test('testing amount 2561', async () => {
		const chunks = utils.splitAmount(2561, keys);
		expect(chunks).toStrictEqual([1, 512, 2048]);
	});
	test('testing amount 0', async () => {
		const chunks = utils.splitAmount(0, keys);
		expect(chunks).toStrictEqual([]);
	});
});

describe('test split custom amounts ', () => {
	const fiveToOne: AmountPreference = { amount: 1, count: 5 };
	test('testing amount 5', async () => {
		const chunks = utils.splitAmount(5, keys, [fiveToOne]);
		expect(chunks).toStrictEqual([1, 1, 1, 1, 1]);
	});
	const tenToOneAndTwo: Array<AmountPreference> = [
		{ amount: 1, count: 2 },
		{ amount: 2, count: 4 }
	];
	test('testing amount 10', async () => {
		const chunks = utils.splitAmount(10, keys, tenToOneAndTwo);
		expect(chunks).toStrictEqual([1, 1, 2, 2, 2, 2]);
	});
	const fiveTwelve: Array<AmountPreference> = [{ amount: 512, count: 2 }];
	test('testing amount 518', async () => {
		const chunks = utils.splitAmount(518, keys, fiveTwelve, 'desc');
		expect(chunks).toStrictEqual([512, 4, 2]);
	});
	const illegal: Array<AmountPreference> = [{ amount: 3, count: 2 }];
	test('testing non pow2', async () => {
		expect(() => utils.splitAmount(6, keys, illegal)).toThrowError();
	});
	const empty: Array<AmountPreference> = [];
	test('testing empty', async () => {
		const chunks = utils.splitAmount(5, keys, empty, 'desc');
		expect(chunks).toStrictEqual([4, 1]);
	});
	const undef = undefined;
	test('testing undefined', async () => {
		const chunks = utils.splitAmount(5, keys, undef);
		expect(chunks).toStrictEqual([1, 4]);
	});
});

describe('test split different key amount', () => {
	test('testing amount 68251', async () => {
		const chunks = utils.splitAmount(68251, keys_base10, undefined, 'desc');
		expect(chunks).toStrictEqual([
			10000, 10000, 10000, 10000, 10000, 10000, 1000, 1000, 1000, 1000, 1000, 1000, 1000, 1000, 100,
			100, 10, 10, 10, 10, 10, 1
		]);
	});
	test('testing amount 1917', async () => {
		const chunks = utils.splitAmount(1917, keys_base16);
		expect(chunks).toStrictEqual([
			1, 1, 1, 1, 1, 1, 1, 1, 1, 1, 1, 1, 1, 16, 16, 16, 16, 16, 16, 16, 256, 256, 256, 256, 256,
			256, 256
		]);
	});
});

describe('test decode token', () => {
	test('testing v1 Token', () => {
		const token =
			'W3siaWQiOiIwTkkzVFVBczFTZnkiLCJhbW91bnQiOjIsInNlY3JldCI6Ild6ZC9vNUVHdmVKb3hTQVlGcjZ1U3lnUmFWSUFrOFc4MXNLTlRxdVd4UjQ9IiwiQyI6IjAzNWNiZmQwOTNiOWZlMWRjNjU2MGEwNDM3YzQyNDQxZjA0ZDIyYzk4MDY2NGMyNGExMGZlZGFiNTlmZWY0YmZjOSJ9LHsiaWQiOiIwTkkzVFVBczFTZnkiLCJhbW91bnQiOjQsInNlY3JldCI6InU0N2lWUkhneUNuUFhCNWxOdFpGaTBOeHpPZ1lyRk1WODV2aFpyRThIbWM9IiwiQyI6IjAyNThiYmZkZWJmZGQzYjk0OTljZDk1YzFkMWZiYTVjZTQ1MWFjOGNlZTE0NzM1Yzk2MGFiMDc1ZmI2ZTQ4ZjBkYyJ9LHsiaWQiOiIwTkkzVFVBczFTZnkiLCJhbW91bnQiOjY0LCJzZWNyZXQiOiJ1YTFaT0hjeVB3T0M0UUxPaWthQVV1MThJM2pEUDJCSVNYREFGcW91N1VNPSIsIkMiOiIwMjU2MWNhNjcyNTdlNzdhNjNjN2U3NWQ4MGVkYTI3ZDlhMmEyYzUxZTA0NGM4ZjhmODVlNzc0OTZlMGRlM2U2NWIifSx7ImlkIjoiME5JM1RVQXMxU2Z5IiwiYW1vdW50IjoxLCJzZWNyZXQiOiJ5ZTlNRCtaQ25VUHlHOTBscmYyZ2tudnA3N2I4V05wNUxRT2ZtcERjRGNFPSIsIkMiOiIwM2UwN2M1NjExNzcwMmNmODg3MDFlYjAyOTM2YjA5MDNhZmEyMTQwZDcwNTY1N2ZkODVkM2YxZWI5MzRiYTBjYzMifSx7ImlkIjoiME5JM1RVQXMxU2Z5IiwiYW1vdW50IjoyLCJzZWNyZXQiOiJIUHpzRmZPUDFWRU1BMW8vTnFHVXFhRXdaV2RiN3VERzM4T1grLzlZTURzPSIsIkMiOiIwMmQ3ZDE1YTBhZmIyNThjMjlhZDdmOWY4N2ZmMzIxZWRmNTgyOTM0ZWI0NWExNTE2MjhiNTJjMDExZjQ2MWZkOGEifSx7ImlkIjoiME5JM1RVQXMxU2Z5IiwiYW1vdW50IjoxLCJzZWNyZXQiOiJnMVR1YXdha1RVQkJBTW9tZGpDVHkrRENNTnBaUmd3dWluNXB5V2xoTVVNPSIsIkMiOiIwMzU4Y2IxMGE5NWEzY2E1YmE5MTc5MTllMWNhODA1NjZmMTg5NTI4Njk1MTJjYWFjMDlmYmQ5MGYxN2QyZTZlYmEifSx7ImlkIjoiME5JM1RVQXMxU2Z5IiwiYW1vdW50IjoyLCJzZWNyZXQiOiJRMTFyamNXWk55Q2dkRmxqRThaNkdwNFhDYllKcndzRGhncXVQOTU1VWU0PSIsIkMiOiIwMjAxNjBmODIwNGU4MGIxNDg4NmFlMzZjMzRiMjI3ODllMzMxZmM5MjVhNGMwOGE3ZWYxZDZjYzMyYTIwNjZjZWUifSx7ImlkIjoiME5JM1RVQXMxU2Z5IiwiYW1vdW50Ijo4LCJzZWNyZXQiOiI1MVZrUXFYT2kwM0k2a0pzM0tlSEI0OVVCQTFSRktrWnMyMFljZEtOSW1JPSIsIkMiOiIwMjZiYWU2YTgzOWE3OTdjNmU5NGZlNGM5MWZlNTIwOGU4MDE3MTg2Y2NkMDk0ZmI4ZTNkZjYyNjAyZWJmMjczMjUifSx7ImlkIjoiME5JM1RVQXMxU2Z5IiwiYW1vdW50IjoxNiwic2VjcmV0IjoiVk4ySlMwUENKdGQ3MjJUTXUxdGFxNUZSMXg0dDlXM28xNndWRGVweXBxYz0iLCJDIjoiMDIxMmM4ZGE5NWE4NDEyYjgyMDE4MTgxNzQxZWY1YWQ0ZjYzMTU1NjBhMWFmODM5ZjMxOTU4NTcwZTVlYzI2ZDQyIn1d';
		let result: Token | undefined;
		expect(() => {
			result = utils.getDecodedToken(token);
		}).toThrow();
		expect(result).toBe(undefined);
	});
	test('testing v2 Token', async () => {
		const token =
			'eyJ0b2tlbiI6W3sicHJvb2ZzIjpbeyJpZCI6IkkyeU4raVJZZmt6VCIsImFtb3VudCI6MSwic2VjcmV0IjoiOTd6Zm1tYUdmNWs4TWcwZ2FqcG5ibXBlcnZUdEVlRTh3d0tyaTdyV3BVcz0iLCJDIjoiMDIxOTUwODFlNjIyZjk4YmZjMTlhMDVlYmUyMzQxZDk1NWMwZDEyNTg4YzU5NDhjODU4ZDA3YWRlYzAwN2JjMWU0In1dLCJtaW50IjoiaHR0cDovL2xvY2FsaG9zdDozMzM4In1dfQ';
		let result: Token | undefined;
		expect(() => {
			result = utils.getDecodedToken(token);
		}).toThrow();
		expect(result).toBe(undefined);
	});
});

describe('test decode token', () => {
	test('testing v3 Token', async () => {
		const obj = {
			token: [
				{
					proofs: [
						{
							C: '02195081e622f98bfc19a05ebe2341d955c0d12588c5948c858d07adec007bc1e4',
							amount: 1,
							id: 'I2yN+iRYfkzT',
							secret: '97zfmmaGf5k8Mg0gajpnbmpervTtEeE8wwKri7rWpUs='
						}
					],
					mint: 'http://localhost:3338'
				}
			]
		};
		const uriPrefixes = ['web+cashu://', 'cashu://', 'cashu:'];
		uriPrefixes.forEach((prefix) => {
			const token =
				prefix +
				'cashuAeyJ0b2tlbiI6W3sibWludCI6Imh0dHA6Ly9sb2NhbGhvc3Q6MzMzOCIsInByb29mcyI6W3siaWQiOiJJMnlOK2lSWWZrelQiLCJhbW91bnQiOjEsInNlY3JldCI6Ijk3emZtbWFHZjVrOE1nMGdhanBuYm1wZXJ2VHRFZUU4d3dLcmk3cldwVXM9IiwiQyI6IjAyMTk1MDgxZTYyMmY5OGJmYzE5YTA1ZWJlMjM0MWQ5NTVjMGQxMjU4OGM1OTQ4Yzg1OGQwN2FkZWMwMDdiYzFlNCJ9XX1dfQ';

			const result = utils.getDecodedToken(token);
			expect(result).toStrictEqual(obj);
		});
	});
	test('testing v3 Token no prefix', async () => {
		const obj = {
			token: [
				{
					proofs: [
						{
							C: '02195081e622f98bfc19a05ebe2341d955c0d12588c5948c858d07adec007bc1e4',
							amount: 1,
							id: 'I2yN+iRYfkzT',
							secret: '97zfmmaGf5k8Mg0gajpnbmpervTtEeE8wwKri7rWpUs='
						}
					],
					mint: 'http://localhost:3338'
				}
			]
		};

		const token =
			'AeyJ0b2tlbiI6W3sibWludCI6Imh0dHA6Ly9sb2NhbGhvc3Q6MzMzOCIsInByb29mcyI6W3siaWQiOiJJMnlOK2lSWWZrelQiLCJhbW91bnQiOjEsInNlY3JldCI6Ijk3emZtbWFHZjVrOE1nMGdhanBuYm1wZXJ2VHRFZUU4d3dLcmk3cldwVXM9IiwiQyI6IjAyMTk1MDgxZTYyMmY5OGJmYzE5YTA1ZWJlMjM0MWQ5NTVjMGQxMjU4OGM1OTQ4Yzg1OGQwN2FkZWMwMDdiYzFlNCJ9XX1dfQ';
		const result = utils.getDecodedToken(token);
		expect(result).toStrictEqual(obj);
	});
	test('testing v4 Token', () => {
		const v3Token = {
			memo: 'Thank you',
			token: [
				{
					mint: 'http://localhost:3338',
					proofs: [
						{
							secret: '9a6dbb847bd232ba76db0df197216b29d3b8cc14553cd27827fc1cc942fedb4e',
							C: '038618543ffb6b8695df4ad4babcde92a34a96bdcd97dcee0d7ccf98d472126792',
							id: '00ad268c4d1f5826',
							amount: 1
						}
					]
				}
			]
		};

		const token =
			'cashuBpGF0gaJhaUgArSaMTR9YJmFwgaNhYQFhc3hAOWE2ZGJiODQ3YmQyMzJiYTc2ZGIwZGYxOTcyMTZiMjlkM2I4Y2MxNDU1M2NkMjc4MjdmYzFjYzk0MmZlZGI0ZWFjWCEDhhhUP_trhpXfStS6vN6So0qWvc2X3O4NfM-Y1HISZ5JhZGlUaGFuayB5b3VhbXVodHRwOi8vbG9jYWxob3N0OjMzMzhhdWNzYXQ=';

		const result = utils.getDecodedToken(token);
		expect(result).toStrictEqual(v3Token);
	});
	test('testing v4 Token with multi keyset', () => {
		const v3Token = {
			memo: '',
			token: [
				{
					mint: 'http://localhost:3338',
					proofs: [
						{
							secret: 'acc12435e7b8484c3cf1850149218af90f716a52bf4a5ed347e48ecc13f77388',
							C: '0244538319de485d55bed3b29a642bee5879375ab9e7a620e11e48ba482421f3cf',
							id: '00ffd48b8f5ecf80',
							amount: 1
						},
						{
							secret: '1323d3d4707a58ad2e23ada4e9f1f49f5a5b4ac7b708eb0d61f738f48307e8ee',
							C: '023456aa110d84b4ac747aebd82c3b005aca50bf457ebd5737a4414fac3ae7d94d',
							id: '00ad268c4d1f5826',
							amount: 2
						},
						{
							secret: '56bcbcbb7cc6406b3fa5d57d2174f4eff8b4402b176926d3a57d3c3dcbb59d57',
							C: '0273129c5719e599379a974a626363c333c56cafc0e6d01abe46d5808280789c63',
							id: '00ad268c4d1f5826',
							amount: 1
						}
					]
				}
			]
		};

		const token =
			'cashuBo2F0gqJhaUgA_9SLj17PgGFwgaNhYQFhc3hAYWNjMTI0MzVlN2I4NDg0YzNjZjE4NTAxNDkyMThhZjkwZjcxNmE1MmJmNGE1ZWQzNDdlNDhlY2MxM2Y3NzM4OGFjWCECRFODGd5IXVW-07KaZCvuWHk3WrnnpiDhHki6SCQh88-iYWlIAK0mjE0fWCZhcIKjYWECYXN4QDEzMjNkM2Q0NzA3YTU4YWQyZTIzYWRhNGU5ZjFmNDlmNWE1YjRhYzdiNzA4ZWIwZDYxZjczOGY0ODMwN2U4ZWVhY1ghAjRWqhENhLSsdHrr2Cw7AFrKUL9Ffr1XN6RBT6w659lNo2FhAWFzeEA1NmJjYmNiYjdjYzY0MDZiM2ZhNWQ1N2QyMTc0ZjRlZmY4YjQ0MDJiMTc2OTI2ZDNhNTdkM2MzZGNiYjU5ZDU3YWNYIQJzEpxXGeWZN5qXSmJjY8MzxWyvwObQGr5G1YCCgHicY2FtdWh0dHA6Ly9sb2NhbGhvc3Q6MzMzOGF1Y3NhdA==';

		const result = utils.getDecodedToken(token);
		expect(result).toStrictEqual(v3Token);
	});
});

describe('test keyset derivation', () => {
	test('derive', () => {
		const keys = PUBKEYS;
		const keysetId = utils.deriveKeysetId(keys);
		expect(keysetId).toBe('009a1f293253e41e');
	});
});<|MERGE_RESOLUTION|>--- conflicted
+++ resolved
@@ -1,8 +1,4 @@
-<<<<<<< HEAD
-import { AmountPreference, Keys } from '../src/model/types/index.js';
-=======
-import { AmountPreference, Token } from '../src/model/types/index.js';
->>>>>>> 79cefe54
+import { AmountPreference, Token, Keys } from '../src/model/types/index.js';
 import * as utils from '../src/utils.js';
 import { PUBKEYS } from './consts.js';
 
