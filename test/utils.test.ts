import { AmountPreference, Token, Keys } from '../src/model/types/index.js';
import * as utils from '../src/utils.js';
import { PUBKEYS } from './consts.js';

const keys: Keys = {};
for (let i = 1; i <= 2048; i *= 2) {
	keys[i] = 'deadbeef';
}

const keys_base10: Keys = {};
for (let i = 1; i <= 10000; i *= 10) {
	keys_base10[i] = 'deadbeef';
}

const keys_base16: Keys = {};
for (let i = 1; i <= 0x10000; i *= 16) {
	keys_base16[i] = 'deadbeef';
}

describe('test split amounts ', () => {
	test('testing amount 2561', async () => {
		const chunks = utils.splitAmount(2561, keys);
		expect(chunks).toStrictEqual([1, 512, 2048]);
	});
	test('testing amount 0', async () => {
		const chunks = utils.splitAmount(0, keys);
		expect(chunks).toStrictEqual([]);
	});
});

describe('test split custom amounts ', () => {
	const fiveToOne = [1, 1, 1, 1, 1];
	test('testing amount 5', async () => {
<<<<<<< HEAD
		const chunks = utils.splitAmount(5, keys, fiveToOne);
=======
		const chunks = utils.splitAmount(5, keys, [fiveToOne]);
>>>>>>> 69323208
		expect(chunks).toStrictEqual([1, 1, 1, 1, 1]);
	});
	const tenToOneAndTwo = [1, 1, 2, 2, 2, 2];
	test('testing amount 10', async () => {
		const chunks = utils.splitAmount(10, keys, tenToOneAndTwo);
		expect(chunks).toStrictEqual([1, 1, 2, 2, 2, 2]);
	});
<<<<<<< HEAD
	test('testing amount 12', async () => {
		const chunks = utils.splitAmount(12, keys, tenToOneAndTwo);
		expect(chunks).toStrictEqual([1, 1, 2, 2, 2, 2, 2]);
=======
	const fiveTwelve: Array<AmountPreference> = [{ amount: 512, count: 2 }];
	test('testing amount 518', async () => {
		const chunks = utils.splitAmount(518, keys, fiveTwelve, true);
		expect(chunks).toStrictEqual([512, 4, 2]);
>>>>>>> 69323208
	});
	const fiveTwelve = [512];
	test('testing amount 518', async () => {
		const chunks = utils.splitAmount(518, keys, fiveTwelve, 'desc');
		expect(chunks).toStrictEqual([512, 4, 2]);
	});
	const tooMuch = [512, 512];
	test('testing amount 512 but split too much', async () => {
		expect(() => utils.splitAmount(512, keys, tooMuch)).toThrowError();
	});
	const illegal = [3, 3];
	test('testing non pow2', async () => {
		expect(() => utils.splitAmount(6, keys, illegal)).toThrowError();
	});
	const empty: Array<number> = [];
	test('testing empty', async () => {
<<<<<<< HEAD
		const chunks = utils.splitAmount(5, keys, empty, 'desc');
=======
		const chunks = utils.splitAmount(5, keys, empty, true);
>>>>>>> 69323208
		expect(chunks).toStrictEqual([4, 1]);
	});
	const undef = undefined;
	test('testing undefined', async () => {
		const chunks = utils.splitAmount(5, keys, undef);
		expect(chunks).toStrictEqual([1, 4]);
	});
});

describe('test split different key amount', () => {
	test('testing amount 68251', async () => {
<<<<<<< HEAD
		const chunks = utils.splitAmount(68251, keys_base10, undefined, 'desc');
=======
		const chunks = utils.splitAmount(68251, keys_base10, undefined, true);
>>>>>>> 69323208
		expect(chunks).toStrictEqual([
			10000, 10000, 10000, 10000, 10000, 10000, 1000, 1000, 1000, 1000, 1000, 1000, 1000, 1000, 100,
			100, 10, 10, 10, 10, 10, 1
		]);
	});
	test('testing amount 1917', async () => {
		const chunks = utils.splitAmount(1917, keys_base16);
		expect(chunks).toStrictEqual([
			1, 1, 1, 1, 1, 1, 1, 1, 1, 1, 1, 1, 1, 16, 16, 16, 16, 16, 16, 16, 256, 256, 256, 256, 256,
			256, 256
		]);
	});
});

describe('test decode token', () => {
	test('testing v1 Token', () => {
		const token =
			'W3siaWQiOiIwTkkzVFVBczFTZnkiLCJhbW91bnQiOjIsInNlY3JldCI6Ild6ZC9vNUVHdmVKb3hTQVlGcjZ1U3lnUmFWSUFrOFc4MXNLTlRxdVd4UjQ9IiwiQyI6IjAzNWNiZmQwOTNiOWZlMWRjNjU2MGEwNDM3YzQyNDQxZjA0ZDIyYzk4MDY2NGMyNGExMGZlZGFiNTlmZWY0YmZjOSJ9LHsiaWQiOiIwTkkzVFVBczFTZnkiLCJhbW91bnQiOjQsInNlY3JldCI6InU0N2lWUkhneUNuUFhCNWxOdFpGaTBOeHpPZ1lyRk1WODV2aFpyRThIbWM9IiwiQyI6IjAyNThiYmZkZWJmZGQzYjk0OTljZDk1YzFkMWZiYTVjZTQ1MWFjOGNlZTE0NzM1Yzk2MGFiMDc1ZmI2ZTQ4ZjBkYyJ9LHsiaWQiOiIwTkkzVFVBczFTZnkiLCJhbW91bnQiOjY0LCJzZWNyZXQiOiJ1YTFaT0hjeVB3T0M0UUxPaWthQVV1MThJM2pEUDJCSVNYREFGcW91N1VNPSIsIkMiOiIwMjU2MWNhNjcyNTdlNzdhNjNjN2U3NWQ4MGVkYTI3ZDlhMmEyYzUxZTA0NGM4ZjhmODVlNzc0OTZlMGRlM2U2NWIifSx7ImlkIjoiME5JM1RVQXMxU2Z5IiwiYW1vdW50IjoxLCJzZWNyZXQiOiJ5ZTlNRCtaQ25VUHlHOTBscmYyZ2tudnA3N2I4V05wNUxRT2ZtcERjRGNFPSIsIkMiOiIwM2UwN2M1NjExNzcwMmNmODg3MDFlYjAyOTM2YjA5MDNhZmEyMTQwZDcwNTY1N2ZkODVkM2YxZWI5MzRiYTBjYzMifSx7ImlkIjoiME5JM1RVQXMxU2Z5IiwiYW1vdW50IjoyLCJzZWNyZXQiOiJIUHpzRmZPUDFWRU1BMW8vTnFHVXFhRXdaV2RiN3VERzM4T1grLzlZTURzPSIsIkMiOiIwMmQ3ZDE1YTBhZmIyNThjMjlhZDdmOWY4N2ZmMzIxZWRmNTgyOTM0ZWI0NWExNTE2MjhiNTJjMDExZjQ2MWZkOGEifSx7ImlkIjoiME5JM1RVQXMxU2Z5IiwiYW1vdW50IjoxLCJzZWNyZXQiOiJnMVR1YXdha1RVQkJBTW9tZGpDVHkrRENNTnBaUmd3dWluNXB5V2xoTVVNPSIsIkMiOiIwMzU4Y2IxMGE5NWEzY2E1YmE5MTc5MTllMWNhODA1NjZmMTg5NTI4Njk1MTJjYWFjMDlmYmQ5MGYxN2QyZTZlYmEifSx7ImlkIjoiME5JM1RVQXMxU2Z5IiwiYW1vdW50IjoyLCJzZWNyZXQiOiJRMTFyamNXWk55Q2dkRmxqRThaNkdwNFhDYllKcndzRGhncXVQOTU1VWU0PSIsIkMiOiIwMjAxNjBmODIwNGU4MGIxNDg4NmFlMzZjMzRiMjI3ODllMzMxZmM5MjVhNGMwOGE3ZWYxZDZjYzMyYTIwNjZjZWUifSx7ImlkIjoiME5JM1RVQXMxU2Z5IiwiYW1vdW50Ijo4LCJzZWNyZXQiOiI1MVZrUXFYT2kwM0k2a0pzM0tlSEI0OVVCQTFSRktrWnMyMFljZEtOSW1JPSIsIkMiOiIwMjZiYWU2YTgzOWE3OTdjNmU5NGZlNGM5MWZlNTIwOGU4MDE3MTg2Y2NkMDk0ZmI4ZTNkZjYyNjAyZWJmMjczMjUifSx7ImlkIjoiME5JM1RVQXMxU2Z5IiwiYW1vdW50IjoxNiwic2VjcmV0IjoiVk4ySlMwUENKdGQ3MjJUTXUxdGFxNUZSMXg0dDlXM28xNndWRGVweXBxYz0iLCJDIjoiMDIxMmM4ZGE5NWE4NDEyYjgyMDE4MTgxNzQxZWY1YWQ0ZjYzMTU1NjBhMWFmODM5ZjMxOTU4NTcwZTVlYzI2ZDQyIn1d';
		let result: Token | undefined;
		expect(() => {
			result = utils.getDecodedToken(token);
		}).toThrow();
		expect(result).toBe(undefined);
	});
	test('testing v2 Token', async () => {
		const token =
			'eyJ0b2tlbiI6W3sicHJvb2ZzIjpbeyJpZCI6IkkyeU4raVJZZmt6VCIsImFtb3VudCI6MSwic2VjcmV0IjoiOTd6Zm1tYUdmNWs4TWcwZ2FqcG5ibXBlcnZUdEVlRTh3d0tyaTdyV3BVcz0iLCJDIjoiMDIxOTUwODFlNjIyZjk4YmZjMTlhMDVlYmUyMzQxZDk1NWMwZDEyNTg4YzU5NDhjODU4ZDA3YWRlYzAwN2JjMWU0In1dLCJtaW50IjoiaHR0cDovL2xvY2FsaG9zdDozMzM4In1dfQ';
		let result: Token | undefined;
		expect(() => {
			result = utils.getDecodedToken(token);
		}).toThrow();
		expect(result).toBe(undefined);
	});
});

describe('test decode token', () => {
	test('testing v3 Token', async () => {
		const obj = {
			token: [
				{
					proofs: [
						{
							C: '02195081e622f98bfc19a05ebe2341d955c0d12588c5948c858d07adec007bc1e4',
							amount: 1,
							id: 'I2yN+iRYfkzT',
							secret: '97zfmmaGf5k8Mg0gajpnbmpervTtEeE8wwKri7rWpUs='
						}
					],
					mint: 'http://localhost:3338'
				}
			]
		};
		const uriPrefixes = ['web+cashu://', 'cashu://', 'cashu:'];
		uriPrefixes.forEach((prefix) => {
			const token =
				prefix +
				'cashuAeyJ0b2tlbiI6W3sibWludCI6Imh0dHA6Ly9sb2NhbGhvc3Q6MzMzOCIsInByb29mcyI6W3siaWQiOiJJMnlOK2lSWWZrelQiLCJhbW91bnQiOjEsInNlY3JldCI6Ijk3emZtbWFHZjVrOE1nMGdhanBuYm1wZXJ2VHRFZUU4d3dLcmk3cldwVXM9IiwiQyI6IjAyMTk1MDgxZTYyMmY5OGJmYzE5YTA1ZWJlMjM0MWQ5NTVjMGQxMjU4OGM1OTQ4Yzg1OGQwN2FkZWMwMDdiYzFlNCJ9XX1dfQ';

			const result = utils.getDecodedToken(token);
			expect(result).toStrictEqual(obj);
		});
	});
	test('testing v3 Token no prefix', async () => {
		const obj = {
			token: [
				{
					proofs: [
						{
							C: '02195081e622f98bfc19a05ebe2341d955c0d12588c5948c858d07adec007bc1e4',
							amount: 1,
							id: 'I2yN+iRYfkzT',
							secret: '97zfmmaGf5k8Mg0gajpnbmpervTtEeE8wwKri7rWpUs='
						}
					],
					mint: 'http://localhost:3338'
				}
			]
		};

		const token =
			'AeyJ0b2tlbiI6W3sibWludCI6Imh0dHA6Ly9sb2NhbGhvc3Q6MzMzOCIsInByb29mcyI6W3siaWQiOiJJMnlOK2lSWWZrelQiLCJhbW91bnQiOjEsInNlY3JldCI6Ijk3emZtbWFHZjVrOE1nMGdhanBuYm1wZXJ2VHRFZUU4d3dLcmk3cldwVXM9IiwiQyI6IjAyMTk1MDgxZTYyMmY5OGJmYzE5YTA1ZWJlMjM0MWQ5NTVjMGQxMjU4OGM1OTQ4Yzg1OGQwN2FkZWMwMDdiYzFlNCJ9XX1dfQ';
		const result = utils.getDecodedToken(token);
		expect(result).toStrictEqual(obj);
	});
	test('testing v4 Token', () => {
		const v3Token = {
			memo: 'Thank you',
<<<<<<< HEAD
=======
			unit: 'sat',
>>>>>>> 69323208
			token: [
				{
					mint: 'http://localhost:3338',
					proofs: [
						{
							secret: '9a6dbb847bd232ba76db0df197216b29d3b8cc14553cd27827fc1cc942fedb4e',
							C: '038618543ffb6b8695df4ad4babcde92a34a96bdcd97dcee0d7ccf98d472126792',
							id: '00ad268c4d1f5826',
							amount: 1
						}
					]
				}
			]
		};

		const token =
			'cashuBpGF0gaJhaUgArSaMTR9YJmFwgaNhYQFhc3hAOWE2ZGJiODQ3YmQyMzJiYTc2ZGIwZGYxOTcyMTZiMjlkM2I4Y2MxNDU1M2NkMjc4MjdmYzFjYzk0MmZlZGI0ZWFjWCEDhhhUP_trhpXfStS6vN6So0qWvc2X3O4NfM-Y1HISZ5JhZGlUaGFuayB5b3VhbXVodHRwOi8vbG9jYWxob3N0OjMzMzhhdWNzYXQ=';

		const result = utils.getDecodedToken(token);
		expect(result).toStrictEqual(v3Token);
	});
	test('testing v4 Token with multi keyset', () => {
		const v3Token = {
			memo: '',
<<<<<<< HEAD
=======
			unit: 'sat',
>>>>>>> 69323208
			token: [
				{
					mint: 'http://localhost:3338',
					proofs: [
						{
							secret: 'acc12435e7b8484c3cf1850149218af90f716a52bf4a5ed347e48ecc13f77388',
							C: '0244538319de485d55bed3b29a642bee5879375ab9e7a620e11e48ba482421f3cf',
							id: '00ffd48b8f5ecf80',
							amount: 1
						},
						{
							secret: '1323d3d4707a58ad2e23ada4e9f1f49f5a5b4ac7b708eb0d61f738f48307e8ee',
							C: '023456aa110d84b4ac747aebd82c3b005aca50bf457ebd5737a4414fac3ae7d94d',
							id: '00ad268c4d1f5826',
							amount: 2
						},
						{
							secret: '56bcbcbb7cc6406b3fa5d57d2174f4eff8b4402b176926d3a57d3c3dcbb59d57',
							C: '0273129c5719e599379a974a626363c333c56cafc0e6d01abe46d5808280789c63',
							id: '00ad268c4d1f5826',
							amount: 1
						}
					]
				}
			]
		};

		const token =
			'cashuBo2F0gqJhaUgA_9SLj17PgGFwgaNhYQFhc3hAYWNjMTI0MzVlN2I4NDg0YzNjZjE4NTAxNDkyMThhZjkwZjcxNmE1MmJmNGE1ZWQzNDdlNDhlY2MxM2Y3NzM4OGFjWCECRFODGd5IXVW-07KaZCvuWHk3WrnnpiDhHki6SCQh88-iYWlIAK0mjE0fWCZhcIKjYWECYXN4QDEzMjNkM2Q0NzA3YTU4YWQyZTIzYWRhNGU5ZjFmNDlmNWE1YjRhYzdiNzA4ZWIwZDYxZjczOGY0ODMwN2U4ZWVhY1ghAjRWqhENhLSsdHrr2Cw7AFrKUL9Ffr1XN6RBT6w659lNo2FhAWFzeEA1NmJjYmNiYjdjYzY0MDZiM2ZhNWQ1N2QyMTc0ZjRlZmY4YjQ0MDJiMTc2OTI2ZDNhNTdkM2MzZGNiYjU5ZDU3YWNYIQJzEpxXGeWZN5qXSmJjY8MzxWyvwObQGr5G1YCCgHicY2FtdWh0dHA6Ly9sb2NhbGhvc3Q6MzMzOGF1Y3NhdA==';

		const result = utils.getDecodedToken(token);
		expect(result).toStrictEqual(v3Token);
	});
});

describe('test keyset derivation', () => {
	test('derive', () => {
		const keys = PUBKEYS;
		const keysetId = utils.deriveKeysetId(keys);
		expect(keysetId).toBe('009a1f293253e41e');
	});
});

describe('test v4 encoding', () => {
	test('standard token', async () => {
		const encodedV4 =
			'cashuBpGF0gaJhaUgArSaMTR9YJmFwgaNhYQFhc3hAOWE2ZGJiODQ3YmQyMzJiYTc2ZGIwZGYxOTcyMTZiMjlkM2I4Y2MxNDU1M2NkMjc4MjdmYzFjYzk0MmZlZGI0ZWFjWCEDhhhUP_trhpXfStS6vN6So0qWvc2X3O4NfM-Y1HISZ5JhZGlUaGFuayB5b3VhbXVodHRwOi8vbG9jYWxob3N0OjMzMzhhdWNzYXQ=';
		const v3Token = {
			memo: 'Thank you',
			token: [
				{
					mint: 'http://localhost:3338',
					proofs: [
						{
							secret: '9a6dbb847bd232ba76db0df197216b29d3b8cc14553cd27827fc1cc942fedb4e',
							C: '038618543ffb6b8695df4ad4babcde92a34a96bdcd97dcee0d7ccf98d472126792',
							id: '00ad268c4d1f5826',
							amount: 1
						}
					]
				}
			],
			unit: 'sat'
		};
		const encoded = utils.getEncodedTokenV4(v3Token);
		const decodedEncodedToken = utils.getDecodedToken(encoded);
		const decodedExpectedToken = utils.getDecodedToken(encodedV4);
		expect(decodedEncodedToken).toEqual(v3Token);
		expect(decodedExpectedToken).toEqual(decodedEncodedToken);
	});
	test('multi Id token', async () => {
		const encodedV4 =
			'cashuBo2F0gqJhaUgA_9SLj17PgGFwgaNhYQFhc3hAYWNjMTI0MzVlN2I4NDg0YzNjZjE4NTAxNDkyMThhZjkwZjcxNmE1MmJmNGE1ZWQzNDdlNDhlY2MxM2Y3NzM4OGFjWCECRFODGd5IXVW-07KaZCvuWHk3WrnnpiDhHki6SCQh88-iYWlIAK0mjE0fWCZhcIKjYWECYXN4QDEzMjNkM2Q0NzA3YTU4YWQyZTIzYWRhNGU5ZjFmNDlmNWE1YjRhYzdiNzA4ZWIwZDYxZjczOGY0ODMwN2U4ZWVhY1ghAjRWqhENhLSsdHrr2Cw7AFrKUL9Ffr1XN6RBT6w659lNo2FhAWFzeEA1NmJjYmNiYjdjYzY0MDZiM2ZhNWQ1N2QyMTc0ZjRlZmY4YjQ0MDJiMTc2OTI2ZDNhNTdkM2MzZGNiYjU5ZDU3YWNYIQJzEpxXGeWZN5qXSmJjY8MzxWyvwObQGr5G1YCCgHicY2FtdWh0dHA6Ly9sb2NhbGhvc3Q6MzMzOGF1Y3NhdA';
		const v3Token = {
			token: [
				{
					mint: 'http://localhost:3338',
					proofs: [
						{
							secret: 'acc12435e7b8484c3cf1850149218af90f716a52bf4a5ed347e48ecc13f77388',
							C: '0244538319de485d55bed3b29a642bee5879375ab9e7a620e11e48ba482421f3cf',
							id: '00ffd48b8f5ecf80',
							amount: 1
						},
						{
							secret: '1323d3d4707a58ad2e23ada4e9f1f49f5a5b4ac7b708eb0d61f738f48307e8ee',
							C: '023456aa110d84b4ac747aebd82c3b005aca50bf457ebd5737a4414fac3ae7d94d',
							id: '00ad268c4d1f5826',
							amount: 2
						},
						{
							secret: '56bcbcbb7cc6406b3fa5d57d2174f4eff8b4402b176926d3a57d3c3dcbb59d57',
							C: '0273129c5719e599379a974a626363c333c56cafc0e6d01abe46d5808280789c63',
							id: '00ad268c4d1f5826',
							amount: 1
						}
					]
				}
			],
			memo: '',
			unit: 'sat'
		};

		const encoded = utils.getEncodedTokenV4(v3Token);
		const decodedEncodedToken = utils.getDecodedToken(encoded);
		const decodedExpectedToken = utils.getDecodedToken(encodedV4);
		expect(decodedEncodedToken).toEqual(v3Token);
		expect(decodedExpectedToken).toEqual(decodedEncodedToken);
	});
});<|MERGE_RESOLUTION|>--- conflicted
+++ resolved
@@ -1,4 +1,4 @@
-import { AmountPreference, Token, Keys } from '../src/model/types/index.js';
+import { Token, Keys } from '../src/model/types/index.js';
 import * as utils from '../src/utils.js';
 import { PUBKEYS } from './consts.js';
 
@@ -31,11 +31,7 @@
 describe('test split custom amounts ', () => {
 	const fiveToOne = [1, 1, 1, 1, 1];
 	test('testing amount 5', async () => {
-<<<<<<< HEAD
 		const chunks = utils.splitAmount(5, keys, fiveToOne);
-=======
-		const chunks = utils.splitAmount(5, keys, [fiveToOne]);
->>>>>>> 69323208
 		expect(chunks).toStrictEqual([1, 1, 1, 1, 1]);
 	});
 	const tenToOneAndTwo = [1, 1, 2, 2, 2, 2];
@@ -43,16 +39,9 @@
 		const chunks = utils.splitAmount(10, keys, tenToOneAndTwo);
 		expect(chunks).toStrictEqual([1, 1, 2, 2, 2, 2]);
 	});
-<<<<<<< HEAD
 	test('testing amount 12', async () => {
 		const chunks = utils.splitAmount(12, keys, tenToOneAndTwo);
 		expect(chunks).toStrictEqual([1, 1, 2, 2, 2, 2, 2]);
-=======
-	const fiveTwelve: Array<AmountPreference> = [{ amount: 512, count: 2 }];
-	test('testing amount 518', async () => {
-		const chunks = utils.splitAmount(518, keys, fiveTwelve, true);
-		expect(chunks).toStrictEqual([512, 4, 2]);
->>>>>>> 69323208
 	});
 	const fiveTwelve = [512];
 	test('testing amount 518', async () => {
@@ -69,11 +58,7 @@
 	});
 	const empty: Array<number> = [];
 	test('testing empty', async () => {
-<<<<<<< HEAD
 		const chunks = utils.splitAmount(5, keys, empty, 'desc');
-=======
-		const chunks = utils.splitAmount(5, keys, empty, true);
->>>>>>> 69323208
 		expect(chunks).toStrictEqual([4, 1]);
 	});
 	const undef = undefined;
@@ -85,11 +70,7 @@
 
 describe('test split different key amount', () => {
 	test('testing amount 68251', async () => {
-<<<<<<< HEAD
 		const chunks = utils.splitAmount(68251, keys_base10, undefined, 'desc');
-=======
-		const chunks = utils.splitAmount(68251, keys_base10, undefined, true);
->>>>>>> 69323208
 		expect(chunks).toStrictEqual([
 			10000, 10000, 10000, 10000, 10000, 10000, 1000, 1000, 1000, 1000, 1000, 1000, 1000, 1000, 100,
 			100, 10, 10, 10, 10, 10, 1
@@ -177,10 +158,7 @@
 	test('testing v4 Token', () => {
 		const v3Token = {
 			memo: 'Thank you',
-<<<<<<< HEAD
-=======
 			unit: 'sat',
->>>>>>> 69323208
 			token: [
 				{
 					mint: 'http://localhost:3338',
@@ -205,10 +183,7 @@
 	test('testing v4 Token with multi keyset', () => {
 		const v3Token = {
 			memo: '',
-<<<<<<< HEAD
-=======
 			unit: 'sat',
->>>>>>> 69323208
 			token: [
 				{
 					mint: 'http://localhost:3338',
