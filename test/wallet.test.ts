--- conflicted
+++ resolved
@@ -128,14 +128,11 @@
 					}
 				]
 			});
-<<<<<<< HEAD
-		const wallet = new CashuWallet(mint, unit);
-		const token3sat = 'cashuAeyJ0b2tlbiI6IFt7InByb29mcyI6IFt7ImlkIjogIjAwOWExZjI5MzI1M2U0MWUiLCAiYW1vdW50IjogMSwgInNlY3JldCI6ICJlN2MxYjc2ZDFiMzFlMmJjYTJiMjI5ZDE2MGJkZjYwNDZmMzNiYzQ1NzAyMjIzMDRiNjUxMTBkOTI2ZjdhZjg5IiwgIkMiOiAiMDM4OWNkOWY0Zjk4OGUzODBhNzk4OWQ0ZDQ4OGE3YzkxYzUyNzdmYjkzMDQ3ZTdhMmNjMWVkOGUzMzk2Yjg1NGZmIn0sIHsiaWQiOiAiMDA5YTFmMjkzMjUzZTQxZSIsICJhbW91bnQiOiAyLCAic2VjcmV0IjogImRlNTVjMTVmYWVmZGVkN2Y5Yzk5OWMzZDRjNjJmODFiMGM2ZmUyMWE3NTJmZGVmZjZiMDg0Y2YyZGYyZjVjZjMiLCAiQyI6ICIwMmRlNDBjNTlkOTAzODNiODg1M2NjZjNhNGIyMDg2NGFjODNiYTc1OGZjZTNkOTU5ZGJiODkzNjEwMDJlOGNlNDcifV0sICJtaW50IjogImh0dHA6Ly9sb2NhbGhvc3Q6MzMzOCJ9XX0='
-=======
-		const wallet = new CashuWallet(mint);
+
+		const wallet = new CashuWallet(mint, mint);
 		const token3sat =
 			'cashuAeyJ0b2tlbiI6IFt7InByb29mcyI6IFt7ImlkIjogIjAwOWExZjI5MzI1M2U0MWUiLCAiYW1vdW50IjogMSwgInNlY3JldCI6ICJlN2MxYjc2ZDFiMzFlMmJjYTJiMjI5ZDE2MGJkZjYwNDZmMzNiYzQ1NzAyMjIzMDRiNjUxMTBkOTI2ZjdhZjg5IiwgIkMiOiAiMDM4OWNkOWY0Zjk4OGUzODBhNzk4OWQ0ZDQ4OGE3YzkxYzUyNzdmYjkzMDQ3ZTdhMmNjMWVkOGUzMzk2Yjg1NGZmIn0sIHsiaWQiOiAiMDA5YTFmMjkzMjUzZTQxZSIsICJhbW91bnQiOiAyLCAic2VjcmV0IjogImRlNTVjMTVmYWVmZGVkN2Y5Yzk5OWMzZDRjNjJmODFiMGM2ZmUyMWE3NTJmZGVmZjZiMDg0Y2YyZGYyZjVjZjMiLCAiQyI6ICIwMmRlNDBjNTlkOTAzODNiODg1M2NjZjNhNGIyMDg2NGFjODNiYTc1OGZjZTNkOTU5ZGJiODkzNjEwMDJlOGNlNDcifV0sICJtaW50IjogImh0dHA6Ly9sb2NhbGhvc3Q6MzMzOCJ9XX0=';
->>>>>>> 152ade8c
+
 		const response: ReceiveResponse = await wallet.receive(token3sat, [{ amount: 1, count: 3 }]);
 
 		expect(response.token.token).toHaveLength(1);
@@ -153,13 +150,10 @@
 	});
 	test('test receive tokens already spent', async () => {
 		const msg = 'tokens already spent. Secret: asdasdasd';
-<<<<<<< HEAD
-		nock(mintUrl).post('/v1/split').reply(200, { detail: msg });
-		const wallet = new CashuWallet(mint, unit);
-=======
+
 		nock(mintUrl).post('/v1/swap').reply(200, { detail: msg });
-		const wallet = new CashuWallet(mint);
->>>>>>> 152ade8c
+		const wallet = new CashuWallet(mint, mint);
+
 
 		const { tokensWithErrors } = await wallet.receive(tokenInput);
 		const t = tokensWithErrors!;
@@ -175,13 +169,13 @@
 		expect(/[0-9a-f]{64}/.test(t.token[0].proofs[0].secret)).toBe(true);
 	});
 	test('test receive could not verify proofs', async () => {
-<<<<<<< HEAD
+
 		nock(mintUrl).post('/v1/split').reply(200, { code: 0, error: 'could not verify proofs.' });
 		const wallet = new CashuWallet(mint, unit);
-=======
+
 		nock(mintUrl).post('/v1/swap').reply(200, { code: 0, error: 'could not verify proofs.' });
-		const wallet = new CashuWallet(mint);
->>>>>>> 152ade8c
+		const wallet = new CashuWallet(mint, unit);
+
 
 		const { tokensWithErrors } = await wallet.receive(tokenInput);
 		const t = tokensWithErrors!;
@@ -209,15 +203,15 @@
 	];
 	test('test checkProofsSpent - get proofs that are NOT spendable', async () => {
 		nock(mintUrl)
-<<<<<<< HEAD
+
 			.post('/v1/check')
 			.reply(200, { spendable: [true] });
 		const wallet = new CashuWallet(mint, unit);
-=======
+
 			.post('/v1/checkstate')
 			.reply(200, { states: [{ Y: 'asd', state: 'UNSPENT', witness: 'witness-asd' }] });
-		const wallet = new CashuWallet(mint);
->>>>>>> 152ade8c
+		const wallet = new CashuWallet(mint, unit);
+
 
 		const result = await wallet.checkProofsSpent(proofs);
 
@@ -235,17 +229,14 @@
 		}
 	];
 	test('test payLnInvoice base case', async () => {
-<<<<<<< HEAD
-		nock(mintUrl).post('/v1/melt/quote/bolt11').reply(200, { quote: "quote_id", amount: 123, fee_reserve: 0 });
-		nock(mintUrl).post('/v1/melt/bolt11').reply(200, { paid: true, proof: '' });
-		const wallet = new CashuWallet(mint, unit);
-=======
+
+
 		nock(mintUrl)
 			.post('/v1/melt/quote/bolt11')
 			.reply(200, { quote: 'quote_id', amount: 123, fee_reserve: 0 });
 		nock(mintUrl).post('/v1/melt/bolt11').reply(200, { paid: true, payment_preimage: '' });
-		const wallet = new CashuWallet(mint);
->>>>>>> 152ade8c
+		const wallet = new CashuWallet(mint, unit);
+
 
 		const result = await wallet.payLnInvoice(invoice, proofs);
 
@@ -569,13 +560,9 @@
 		expect(result).toEqual(new Error('Not enough funds available'));
 	});
 	test('test send bad response', async () => {
-<<<<<<< HEAD
-		nock(mintUrl).post('/v1/split').reply(200, {});
-		const wallet = new CashuWallet(mint, unit);
-=======
+
 		nock(mintUrl).post('/v1/swap').reply(200, {});
-		const wallet = new CashuWallet(mint);
->>>>>>> 152ade8c
+		const wallet = new CashuWallet(mint, unit);
 
 		const result = await wallet
 			.send(1, [
