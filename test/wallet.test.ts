import nock from 'nock';
import { CashuMint } from '../src/CashuMint.js';
import { CashuWallet } from '../src/CashuWallet.js';
import {
	CheckStateEnum,
	MeltQuoteResponse,
	MeltQuoteState,
	MintQuoteResponse,
	MintQuoteState
} from '../src/model/types/index.js';
import { getDecodedToken } from '../src/utils.js';
import { Proof } from '@cashu/crypto/modules/common';
import { Server, WebSocket } from 'mock-socket';
import { injectWebSocketImpl } from '../src/ws.js';

injectWebSocketImpl(WebSocket);

const dummyKeysResp = {
	keysets: [
		{
			id: '009a1f293253e41e',
			unit: 'sat',
			keys: {
				1: '02f970b6ee058705c0dddc4313721cffb7efd3d142d96ea8e01d31c2b2ff09f181',
				2: '03361cd8bd1329fea797a6add1cf1990ffcf2270ceb9fc81eeee0e8e9c1bd0cdf5'
			}
		}
	]
};
const dummyKeysetResp = {
	keysets: [
		{
			id: '009a1f293253e41e',
			unit: 'sat',
			active: true,
			input_fee_ppk: 0
		}
	]
};
const mintUrl = 'http://localhost:3338';
const mint = new CashuMint(mintUrl);
const unit = 'sat';
const invoice =
	'lnbc20u1p3u27nppp5pm074ffk6m42lvae8c6847z7xuvhyknwgkk7pzdce47grf2ksqwsdpv2phhwetjv4jzqcneypqyc6t8dp6xu6twva2xjuzzda6qcqzpgxqyz5vqsp5sw6n7cztudpl5m5jv3z6dtqpt2zhd3q6dwgftey9qxv09w82rgjq9qyyssqhtfl8wv7scwp5flqvmgjjh20nf6utvv5daw5h43h69yqfwjch7wnra3cn94qkscgewa33wvfh7guz76rzsfg9pwlk8mqd27wavf2udsq3yeuju';

beforeAll(() => {
	nock.disableNetConnect();
});

beforeEach(() => {
	nock.cleanAll();
	nock(mintUrl).get('/v1/keys').reply(200, dummyKeysResp);
	nock(mintUrl).get('/v1/keys/009a1f293253e41e').reply(200, dummyKeysResp);
	nock(mintUrl).get('/v1/keysets').reply(200, dummyKeysetResp);
});

describe('test info', () => {
	const mintInfoResp = JSON.parse(
		'{"name":"Testnut mint","pubkey":"0296d0aa13b6a31cf0cd974249f28c7b7176d7274712c95a41c7d8066d3f29d679","version":"Nutshell/0.16.3","description":"Mint for testing Cashu wallets","description_long":"This mint usually runs the latest main branch of the nutshell repository. It uses a FakeWallet, all your Lightning invoices will always be marked paid so that you can test minting and melting ecash via Lightning.","contact":[{"method":"email","info":"contact@me.com"},{"method":"twitter","info":"@me"},{"method":"nostr","info":"npub1337"}],"motd":"This is a message of the day field. You should display this field to your users if the content changes!","icon_url":"https://image.nostr.build/46ee47763c345d2cfa3317f042d332003f498ee281fb42808d47a7d3b9585911.png","time":1731684933,"nuts":{"4":{"methods":[{"method":"bolt11","unit":"sat","description":true},{"method":"bolt11","unit":"usd","description":true},{"method":"bolt11","unit":"eur","description":true}],"disabled":false},"5":{"methods":[{"method":"bolt11","unit":"sat"},{"method":"bolt11","unit":"usd"},{"method":"bolt11","unit":"eur"}],"disabled":false},"7":{"supported":true},"8":{"supported":true},"9":{"supported":true},"10":{"supported":true},"11":{"supported":true},"12":{"supported":true},"14":{"supported":true},"17":{"supported":[{"method":"bolt11","unit":"sat","commands":["bolt11_melt_quote","proof_state","bolt11_mint_quote"]},{"method":"bolt11","unit":"usd","commands":["bolt11_melt_quote","proof_state","bolt11_mint_quote"]},{"method":"bolt11","unit":"eur","commands":["bolt11_melt_quote","proof_state","bolt11_mint_quote"]}]}}}'
	);
	test('test info', async () => {
		nock(mintUrl).get('/v1/info').reply(200, mintInfoResp);
		const wallet = new CashuWallet(mint, { unit });

		const info = await wallet.getMintInfo();
		expect(info.contact).toEqual([
			{ method: 'email', info: 'contact@me.com' },
			{ method: 'twitter', info: '@me' },
			{ method: 'nostr', info: 'npub1337' }
		]);
		expect(info.nuts?.['17']).toEqual({
			supported: [
				{
					method: 'bolt11',
					unit: 'sat',
					commands: ['bolt11_melt_quote', 'proof_state', 'bolt11_mint_quote']
				},
				{
					method: 'bolt11',
					unit: 'usd',
					commands: ['bolt11_melt_quote', 'proof_state', 'bolt11_mint_quote']
				},
				{
					method: 'bolt11',
					unit: 'eur',
					commands: ['bolt11_melt_quote', 'proof_state', 'bolt11_mint_quote']
				}
			]
		});
		expect(info).toEqual(mintInfoResp);
	});
	test('test info with deprecated contact field', async () => {
		// mintInfoRespDeprecated is the same as mintInfoResp but with the contact field in the old format
		const mintInfoRespDeprecated = JSON.parse(
			'{"name":"Testnut mint","pubkey":"0296d0aa13b6a31cf0cd974249f28c7b7176d7274712c95a41c7d8066d3f29d679","version":"Nutshell/0.16.3","description":"Mint for testing Cashu wallets","description_long":"This mint usually runs the latest main branch of the nutshell repository. All your Lightning invoices will always be marked paid so that you can test minting and melting ecash via Lightning.","contact":[["email","contact@me.com"],["twitter","@me"],["nostr","npub1337"]],"motd":"This is a message of the day field. You should display this field to your users if the content changes!","nuts":{"4":{"methods":[{"method":"bolt11","unit":"sat"},{"method":"bolt11","unit":"usd"}],"disabled":false},"5":{"methods":[{"method":"bolt11","unit":"sat"},{"method":"bolt11","unit":"usd"}],"disabled":false},"7":{"supported":true},"8":{"supported":true},"9":{"supported":true},"10":{"supported":true},"11":{"supported":true},"12":{"supported":true},"17":[{"method":"bolt11","unit":"sat","commands":["bolt11_melt_quote","proof_state","bolt11_mint_quote"]},{"method":"bolt11","unit":"usd","commands":["bolt11_melt_quote","proof_state","bolt11_mint_quote"]}]}}'
		);
		nock(mintUrl).get('/v1/info').reply(200, mintInfoRespDeprecated);
		const wallet = new CashuWallet(mint, { unit });
		const info = await wallet.getMintInfo();
		expect(info.contact).toEqual([
			{ method: 'email', info: 'contact@me.com' },
			{ method: 'twitter', info: '@me' },
			{ method: 'nostr', info: 'npub1337' }
		]);
	});
});

describe('test fees', () => {
	test('test melt quote fees', async () => {
		nock(mintUrl)
			.get('/v1/melt/quote/bolt11/test')
			.reply(200, {
				quote: 'test_melt_quote_id',
				amount: 2000,
				fee_reserve: 20,
				payment_preimage: null,
				state: 'UNPAID'
			} as MeltQuoteResponse);
		const wallet = new CashuWallet(mint, { unit });

		const fee = await wallet.checkMeltQuote('test');
		const amount = 2000;

		expect(fee.fee_reserve + amount).toEqual(2020);
	});
});

describe('receive', () => {
	const tokenInput =
		'cashuAeyJ0b2tlbiI6W3sicHJvb2ZzIjpbeyJpZCI6IjAwOWExZjI5MzI1M2U0MWUiLCJhbW91bnQiOjEsInNlY3JldCI6IjAxZjkxMDZkMTVjMDFiOTQwYzk4ZWE3ZTk2OGEwNmUzYWY2OTYxOGVkYjhiZThlNTFiNTEyZDA4ZTkwNzkyMTYiLCJDIjoiMDJmODVkZDg0YjBmODQxODQzNjZjYjY5MTQ2MTA2YWY3YzBmMjZmMmVlMGFkMjg3YTNlNWZhODUyNTI4YmIyOWRmIn1dLCJtaW50IjoiaHR0cDovL2xvY2FsaG9zdDozMzM4In1dfQ=';
	test('test receive encoded token', async () => {
		nock(mintUrl)
			.post('/v1/swap')
			.reply(200, {
				signatures: [
					{
						id: '009a1f293253e41e',
						amount: 1,
						C_: '021179b095a67380ab3285424b563b7aab9818bd38068e1930641b3dceb364d422'
					}
				]
			});
		const wallet = new CashuWallet(mint, { unit });

		const proofs = await wallet.receive(tokenInput);

		expect(proofs).toHaveLength(1);
		expect(proofs).toMatchObject([{ amount: 1, id: '009a1f293253e41e' }]);
		expect(/[0-9a-f]{64}/.test(proofs[0].C)).toBe(true);
		expect(/[0-9a-f]{64}/.test(proofs[0].secret)).toBe(true);
	});

	test('test receive raw token', async () => {
		const decodedInput = getDecodedToken(tokenInput);

		nock(mintUrl)
			.post('/v1/swap')
			.reply(200, {
				signatures: [
					{
						id: 'z32vUtKgNCm1',
						amount: 1,
						C_: '021179b095a67380ab3285424b563b7aab9818bd38068e1930641b3dceb364d422'
					}
				]
			});
		const wallet = new CashuWallet(mint);

		const proofs = await wallet.receive(decodedInput);

		expect(proofs).toHaveLength(1);
		expect(proofs).toMatchObject([{ amount: 1, id: 'z32vUtKgNCm1' }]);
		expect(/[0-9a-f]{64}/.test(proofs[0].C)).toBe(true);
		expect(/[0-9a-f]{64}/.test(proofs[0].secret)).toBe(true);
	});
	test('test receive custom split', async () => {
		nock(mintUrl)
			.post('/v1/swap')
			.reply(200, {
				signatures: [
					{
						id: '009a1f293253e41e',
						amount: 1,
						C_: '021179b095a67380ab3285424b563b7aab9818bd38068e1930641b3dceb364d422'
					},
					{
						id: '009a1f293253e41e',
						amount: 1,
						C_: '021179b095a67380ab3285424b563b7aab9818bd38068e1930641b3dceb364d422'
					},
					{
						id: '009a1f293253e41e',
						amount: 1,
						C_: '021179b095a67380ab3285424b563b7aab9818bd38068e1930641b3dceb364d422'
					}
				]
			});

		const wallet = new CashuWallet(mint, { unit });
		const token3sat =
			'cashuAeyJ0b2tlbiI6IFt7InByb29mcyI6IFt7ImlkIjogIjAwOWExZjI5MzI1M2U0MWUiLCAiYW1vdW50IjogMSwgInNlY3JldCI6ICJlN2MxYjc2ZDFiMzFlMmJjYTJiMjI5ZDE2MGJkZjYwNDZmMzNiYzQ1NzAyMjIzMDRiNjUxMTBkOTI2ZjdhZjg5IiwgIkMiOiAiMDM4OWNkOWY0Zjk4OGUzODBhNzk4OWQ0ZDQ4OGE3YzkxYzUyNzdmYjkzMDQ3ZTdhMmNjMWVkOGUzMzk2Yjg1NGZmIn0sIHsiaWQiOiAiMDA5YTFmMjkzMjUzZTQxZSIsICJhbW91bnQiOiAyLCAic2VjcmV0IjogImRlNTVjMTVmYWVmZGVkN2Y5Yzk5OWMzZDRjNjJmODFiMGM2ZmUyMWE3NTJmZGVmZjZiMDg0Y2YyZGYyZjVjZjMiLCAiQyI6ICIwMmRlNDBjNTlkOTAzODNiODg1M2NjZjNhNGIyMDg2NGFjODNiYTc1OGZjZTNkOTU5ZGJiODkzNjEwMDJlOGNlNDcifV0sICJtaW50IjogImh0dHA6Ly9sb2NhbGhvc3Q6MzMzOCJ9XX0=';

		const proofs = await wallet.receive(token3sat, {
			outputAmounts: { keepAmounts: [], sendAmounts: [1, 1, 1] }
		});

		expect(proofs).toHaveLength(3);
		expect(proofs).toMatchObject([
			{ amount: 1, id: '009a1f293253e41e' },
			{ amount: 1, id: '009a1f293253e41e' },
			{ amount: 1, id: '009a1f293253e41e' }
		]);
		expect(/[0-9a-f]{64}/.test(proofs[0].C)).toBe(true);
		expect(/[0-9a-f]{64}/.test(proofs[0].secret)).toBe(true);
	});
	test('test receive tokens already spent', async () => {
		const msg = 'tokens already spent. Secret: asdasdasd';

		nock(mintUrl).post('/v1/swap').reply(400, { detail: msg });
		const wallet = new CashuWallet(mint, { unit });
		const result = await wallet.receive(tokenInput).catch((e) => e);
		expect(result).toEqual(new Error('tokens already spent. Secret: asdasdasd'));
	});

	test('test receive could not verify proofs', async () => {
		nock(mintUrl).post('/v1/swap').reply(400, { code: 0, error: 'could not verify proofs.' });
		const wallet = new CashuWallet(mint, { unit });
		const result = await wallet.receive(tokenInput).catch((e) => e);
		expect(result).toEqual(new Error('could not verify proofs.'));
	});
});

describe('checkProofsStates', () => {
	const proofs = [
		{
			id: '009a1f293253e41e',
			amount: 1,
			secret: '1f98e6837a434644c9411825d7c6d6e13974b931f8f0652217cea29010674a13',
			C: '034268c0bd30b945adf578aca2dc0d1e26ef089869aaf9a08ba3a6da40fda1d8be'
		}
	];
	test('test checkProofsStates - get proofs that are NOT spendable', async () => {
		nock(mintUrl)
			.post('/v1/checkstate')
			.reply(200, {
				states: [
					{
						Y: '02d5dd71f59d917da3f73defe997928e9459e9d67d8bdb771e4989c2b5f50b2fff',
						state: 'UNSPENT',
						witness: 'witness-asd'
					}
				]
			});
		const wallet = new CashuWallet(mint, { unit });

		const result = await wallet.checkProofsStates(proofs);
		result.forEach((r) => {
			expect(r.state).toEqual(CheckStateEnum.UNSPENT);
			expect(r.witness).toEqual('witness-asd');
		});
	});
});

describe('requestTokens', () => {
	test('test requestTokens', async () => {
		nock(mintUrl)
			.post('/v1/mint/bolt11')
			.reply(200, {
				signatures: [
					{
						id: '009a1f293253e41e',
						amount: 1,
						C_: '0361a2725cfd88f60ded718378e8049a4a6cee32e214a9870b44c3ffea2dc9e625'
					}
				]
			});
		const wallet = new CashuWallet(mint, { unit });

		const proofs = await wallet.mintProofs(1, '');

		expect(proofs).toHaveLength(1);
		expect(proofs[0]).toMatchObject({ amount: 1, id: '009a1f293253e41e' });
		expect(/[0-9a-f]{64}/.test(proofs[0].C)).toBe(true);
		expect(/[0-9a-f]{64}/.test(proofs[0].secret)).toBe(true);
	});
	test('test requestTokens bad resonse', async () => {
		nock(mintUrl).post('/v1/mint/bolt11').reply(200, {});
		const wallet = new CashuWallet(mint, { unit });

		const result = await wallet.mintProofs(1, '').catch((e) => e);

		expect(result).toEqual(new Error('bad response'));
	});
});

describe('send', () => {
	const proofs = [
		{
			id: '009a1f293253e41e',
			amount: 1,
			secret: '1f98e6837a434644c9411825d7c6d6e13974b931f8f0652217cea29010674a13',
			C: '034268c0bd30b945adf578aca2dc0d1e26ef089869aaf9a08ba3a6da40fda1d8be'
		}
	];
	test('test send base case', async () => {
		nock(mintUrl)
			.post('/v1/swap')
			.reply(200, {
				signatures: [
					{
						id: '009a1f293253e41e',
						amount: 1,
						C_: '021179b095a67380ab3285424b563b7aab9818bd38068e1930641b3dceb364d422'
					}
				]
			});
		const wallet = new CashuWallet(mint, { unit });

		const result = await wallet.send(1, proofs);

		expect(result.keep).toHaveLength(0);
		expect(result.send).toHaveLength(1);
		expect(result.send[0]).toMatchObject({ amount: 1, id: '009a1f293253e41e' });
		expect(/[0-9a-f]{64}/.test(result.send[0].C)).toBe(true);
		expect(/[0-9a-f]{64}/.test(result.send[0].secret)).toBe(true);
	});
	test('test send over paying. Should return change', async () => {
		nock(mintUrl)
			.post('/v1/swap')
			.reply(200, {
				signatures: [
					{
						id: '009a1f293253e41e',
						amount: 1,
						C_: '021179b095a67380ab3285424b563b7aab9818bd38068e1930641b3dceb364d422'
					},
					{
						id: '009a1f293253e41e',
						amount: 1,
						C_: '021179b095a67380ab3285424b563b7aab9818bd38068e1930641b3dceb364d422'
					}
				]
			});
		const wallet = new CashuWallet(mint, { unit });

		const result = await wallet.send(1, [
			{
				id: '009a1f293253e41e',
				amount: 2,
				secret: '1f98e6837a434644c9411825d7c6d6e13974b931f8f0652217cea29010674a13',
				C: '034268c0bd30b945adf578aca2dc0d1e26ef089869aaf9a08ba3a6da40fda1d8be'
			}
		]);

		expect(result.send).toHaveLength(1);
		expect(result.send[0]).toMatchObject({ amount: 1, id: '009a1f293253e41e' });
		expect(/[0-9a-f]{64}/.test(result.send[0].C)).toBe(true);
		expect(/[0-9a-f]{64}/.test(result.send[0].secret)).toBe(true);
		expect(result.keep).toHaveLength(1);
		expect(result.keep[0]).toMatchObject({ amount: 1, id: '009a1f293253e41e' });
		expect(/[0-9a-f]{64}/.test(result.keep[0].C)).toBe(true);
		expect(/[0-9a-f]{64}/.test(result.keep[0].secret)).toBe(true);
	});

	test('test send over paying2', async () => {
		nock(mintUrl)
			.post('/v1/swap')
			.reply(200, {
				signatures: [
					{
						id: '009a1f293253e41e',
						amount: 1,
						C_: '021179b095a67380ab3285424b563b7aab9818bd38068e1930641b3dceb364d422'
					},
					{
						id: '009a1f293253e41e',
						amount: 1,
						C_: '021179b095a67380ab3285424b563b7aab9818bd38068e1930641b3dceb364d422'
					}
				]
			});
		const wallet = new CashuWallet(mint, { unit });

		const overpayProofs = [
			{
				id: '009a1f293253e41e',
				amount: 2,
				secret: '1f98e6837a434644c9411825d7c6d6e13974b931f8f0652217cea29010674a13',
				C: '034268c0bd30b945adf578aca2dc0d1e26ef089869aaf9a08ba3a6da40fda1d8be'
			}
		];
		const result = await wallet.send(1, overpayProofs);

		expect(result.send).toHaveLength(1);
		expect(result.send[0]).toMatchObject({ amount: 1, id: '009a1f293253e41e' });
		expect(/[0-9a-f]{64}/.test(result.send[0].C)).toBe(true);
		expect(/[0-9a-f]{64}/.test(result.send[0].secret)).toBe(true);
		expect(result.keep).toHaveLength(1);
		expect(result.keep[0]).toMatchObject({ amount: 1, id: '009a1f293253e41e' });
		expect(/[0-9a-f]{64}/.test(result.keep[0].C)).toBe(true);
		expect(/[0-9a-f]{64}/.test(result.keep[0].secret)).toBe(true);
	});
	test('test send preference', async () => {
		nock(mintUrl)
			.post('/v1/swap')
			.reply(200, {
				signatures: [
					{
						id: '009a1f293253e41e',
						amount: 1,
						C_: '021179b095a67380ab3285424b563b7aab9818bd38068e1930641b3dceb364d422'
					},
					{
						id: '009a1f293253e41e',
						amount: 1,
						C_: '021179b095a67380ab3285424b563b7aab9818bd38068e1930641b3dceb364d422'
					},
					{
						id: '009a1f293253e41e',
						amount: 1,
						C_: '021179b095a67380ab3285424b563b7aab9818bd38068e1930641b3dceb364d422'
					},
					{
						id: '009a1f293253e41e',
						amount: 1,
						C_: '021179b095a67380ab3285424b563b7aab9818bd38068e1930641b3dceb364d422'
					}
				]
			});
		const wallet = new CashuWallet(mint, { unit });

		const overpayProofs = [
			{
				id: '009a1f293253e41e',
				amount: 2,
				secret: '1f98e6837a434644c9411825d7c6d6e13974b931f8f0652217cea29010674a13',
				C: '034268c0bd30b945adf578aca2dc0d1e26ef089869aaf9a08ba3a6da40fda1d8be'
			},
			{
				id: '009a1f293253e41e',
				amount: 2,
				secret: '1f98e6837a434644c9411825d7c6d6e13974b931f8f0652217cea29010674a13',
				C: '034268c0bd30b945adf578aca2dc0d1e26ef089869aaf9a08ba3a6da40fda1d8be'
			}
		];
<<<<<<< HEAD
		const result = await wallet.send(4, overpayProofs, {
			preference: { sendPreference: [{ amount: 1, count: 4 }] }
=======
		await wallet.getKeys();
		const result = await wallet.send(4, overpayProofs, {
			// preference: { sendPreference: [{ amount: 1, count: 4 }] }
			outputAmounts: { sendAmounts: [1, 1, 1, 1], keepAmounts: [] }
>>>>>>> 4a7a76b9
		});

		expect(result.send).toHaveLength(4);
		expect(result.send[0]).toMatchObject({ amount: 1, id: '009a1f293253e41e' });
		expect(result.send[1]).toMatchObject({ amount: 1, id: '009a1f293253e41e' });
		expect(result.send[2]).toMatchObject({ amount: 1, id: '009a1f293253e41e' });
		expect(result.send[3]).toMatchObject({ amount: 1, id: '009a1f293253e41e' });
		expect(/[0-9a-f]{64}/.test(result.send[0].C)).toBe(true);
		expect(/[0-9a-f]{64}/.test(result.send[0].secret)).toBe(true);
		expect(result.keep).toHaveLength(0);
	});

	test('test send preference overpay', async () => {
		nock(mintUrl)
			.post('/v1/swap')
			.reply(200, {
				signatures: [
					{
						id: '009a1f293253e41e',
						amount: 1,
						C_: '021179b095a67380ab3285424b563b7aab9818bd38068e1930641b3dceb364d422'
					},
					{
						id: '009a1f293253e41e',
						amount: 1,
						C_: '021179b095a67380ab3285424b563b7aab9818bd38068e1930641b3dceb364d422'
					},
					{
						id: '009a1f293253e41e',
						amount: 1,
						C_: '021179b095a67380ab3285424b563b7aab9818bd38068e1930641b3dceb364d422'
					},
					{
						id: '009a1f293253e41e',
						amount: 1,
						C_: '021179b095a67380ab3285424b563b7aab9818bd38068e1930641b3dceb364d422'
					}
				]
			});
		const wallet = new CashuWallet(mint, { unit });

		const overpayProofs = [
			{
				id: '009a1f293253e41e',
				amount: 2,
				secret: '1f98e6837a434644c9411825d7c6d6e13974b931f8f0652217cea29010674a13',
				C: '034268c0bd30b945adf578aca2dc0d1e26ef089869aaf9a08ba3a6da40fda1d8be'
			},
			{
				id: '009a1f293253e41e',
				amount: 2,
				secret: '1f98e6837a434644c9411825d7c6d6e13974b931f8f0652217cea29010674a13',
				C: '034268c0bd30b945adf578aca2dc0d1e26ef089869aaf9a08ba3a6da40fda1d8be'
			}
		];
<<<<<<< HEAD
		const result = await wallet.send(4, overpayProofs, {
			preference: { sendPreference: [{ amount: 1, count: 3 }] }
=======
		await wallet.getKeys();
		const result = await wallet.send(3, overpayProofs, {
			outputAmounts: { sendAmounts: [1, 1, 1], keepAmounts: [1] }
>>>>>>> 4a7a76b9
		});

		expect(result.send).toHaveLength(3);
		expect(result.send[0]).toMatchObject({ amount: 1, id: '009a1f293253e41e' });
		expect(result.send[1]).toMatchObject({ amount: 1, id: '009a1f293253e41e' });
		expect(result.send[2]).toMatchObject({ amount: 1, id: '009a1f293253e41e' });
		expect(/[0-9a-f]{64}/.test(result.send[0].C)).toBe(true);
		expect(/[0-9a-f]{64}/.test(result.send[0].secret)).toBe(true);
		expect(result.keep).toHaveLength(1);
		expect(result.keep[0]).toMatchObject({ amount: 1, id: '009a1f293253e41e' });
	});

	test('test send not enough funds', async () => {
		nock(mintUrl)
			.post('/v1/swap')
			.reply(200, {
				signatures: [
					{
						id: '009a1f293253e41e',
						amount: 1,
						C_: '021179b095a67380ab3285424b563b7aab9818bd38068e1930641b3dceb364d422'
					}
				]
			});
		const wallet = new CashuWallet(mint, { unit });

		const result = await wallet.send(2, proofs).catch((e) => e);

		expect(result).toEqual(new Error('Not enough funds available to send'));
	});
	test('test send bad response', async () => {
		nock(mintUrl).post('/v1/swap').reply(200, {});
		const wallet = new CashuWallet(mint, { unit });

		const result = await wallet
			.send(1, [
				{
					id: '009a1f293253e41e',
					amount: 2,
					secret: '1f98e6837a434644c9411825d7c6d6e13974b931f8f0652217cea29010674a13',
					C: '034268c0bd30b945adf578aca2dc0d1e26ef089869aaf9a08ba3a6da40fda1d8be'
				}
			])
			.catch((e) => e);

		expect(result).toEqual(new Error('bad response'));
	});
});

describe('deterministic', () => {
	test('no seed', async () => {
		const wallet = new CashuWallet(mint);
		await wallet.getKeys();
		const result = await wallet
			.send(
				1,
				[
					{
						id: '009a1f293253e41e',
						amount: 2,
						secret: '1f98e6837a434644c9411825d7c6d6e13974b931f8f0652217cea29010674a13',
						C: '034268c0bd30b945adf578aca2dc0d1e26ef089869aaf9a08ba3a6da40fda1d8be'
					}
				],
				{ counter: 1 }
			)
			.catch((e) => e);
		expect(result).toEqual(
			new Error(
				'Cannot create deterministic messages without seed. Instantiate CashuWallet with a bip39seed, or omit counter param.'
			)
		);
	});
});

describe('WebSocket Updates', () => {
	test('mint update', async () => {
		const fakeUrl = 'ws://localhost:3338/v1/ws';
		const server = new Server(fakeUrl, { mock: false });
		server.on('connection', (socket) => {
			socket.on('message', (m) => {
				console.log(m);
				try {
					const parsed = JSON.parse(m.toString());
					if (parsed.method === 'subscribe') {
						const message = `{"jsonrpc": "2.0", "result": {"status": "OK", "subId": "${parsed.params.subId}"}, "id": ${parsed.id}}`;
						socket.send(message);
						setTimeout(() => {
							const message = `{"jsonrpc": "2.0", "method": "subscribe", "params": {"subId": "${parsed.params.subId}", "payload": {"quote": "123", "request": "456", "state": "PAID", "paid": true, "expiry": 123}}}`;
							socket.send(message);
						}, 500);
					}
				} catch {
					console.log('Server parsing failed...');
				}
			});
		});
		const wallet = new CashuWallet(mint);
		const state = await new Promise(async (res, rej) => {
			const callback = (p: MintQuoteResponse) => {
				if (p.state === MintQuoteState.PAID) {
					res(p);
				}
			};
			const test = await wallet.onMintQuoteUpdates(['123'], callback, () => {
				rej();
				console.log('error');
			});
		});
		expect(state).toMatchObject({ quote: '123' });
		mint.disconnectWebSocket();
		server.close();
	});
	test('melt update', async () => {
		const fakeUrl = 'ws://localhost:3338/v1/ws';
		const server = new Server(fakeUrl, { mock: false });
		server.on('connection', (socket) => {
			socket.on('message', (m) => {
				console.log(m);
				try {
					const parsed = JSON.parse(m.toString());
					if (parsed.method === 'subscribe') {
						const message = `{"jsonrpc": "2.0", "result": {"status": "OK", "subId": "${parsed.params.subId}"}, "id": ${parsed.id}}`;
						socket.send(message);
						setTimeout(() => {
							const message = `{"jsonrpc": "2.0", "method": "subscribe", "params": {"subId": "${parsed.params.subId}", "payload": {"quote": "123", "request": "456", "state": "PAID", "paid": true, "expiry": 123}}}`;
							socket.send(message);
						}, 500);
					}
				} catch {
					console.log('Server parsing failed...');
				}
			});
		});
		const wallet = new CashuWallet(mint);
		const state = await new Promise(async (res, rej) => {
			const callback = (p: MeltQuoteResponse) => {
				console.log(p);
				if (p.state === MeltQuoteState.PAID) {
					res(p);
				}
			};
			const test = await wallet.onMeltQuoteUpdates(['123'], callback, (e) => {
				console.log(e);
				rej();
				console.log('error');
			});
		});
		expect(state).toMatchObject({ quote: '123' });
		server.close();
	});
});<|MERGE_RESOLUTION|>--- conflicted
+++ resolved
@@ -443,15 +443,10 @@
 				C: '034268c0bd30b945adf578aca2dc0d1e26ef089869aaf9a08ba3a6da40fda1d8be'
 			}
 		];
-<<<<<<< HEAD
-		const result = await wallet.send(4, overpayProofs, {
-			preference: { sendPreference: [{ amount: 1, count: 4 }] }
-=======
 		await wallet.getKeys();
 		const result = await wallet.send(4, overpayProofs, {
 			// preference: { sendPreference: [{ amount: 1, count: 4 }] }
 			outputAmounts: { sendAmounts: [1, 1, 1, 1], keepAmounts: [] }
->>>>>>> 4a7a76b9
 		});
 
 		expect(result.send).toHaveLength(4);
@@ -507,14 +502,9 @@
 				C: '034268c0bd30b945adf578aca2dc0d1e26ef089869aaf9a08ba3a6da40fda1d8be'
 			}
 		];
-<<<<<<< HEAD
-		const result = await wallet.send(4, overpayProofs, {
-			preference: { sendPreference: [{ amount: 1, count: 3 }] }
-=======
 		await wallet.getKeys();
 		const result = await wallet.send(3, overpayProofs, {
 			outputAmounts: { sendAmounts: [1, 1, 1], keepAmounts: [1] }
->>>>>>> 4a7a76b9
 		});
 
 		expect(result.send).toHaveLength(3);
